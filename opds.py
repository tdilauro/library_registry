from nose.tools import set_trace
import json

import flask
from sqlalchemy.orm import Query

from model import (
    ConfigurationSetting,
    Hyperlink,
    Session,
    Validation,
)

from authentication_document import AuthenticationDocument
from config import Configuration

class Annotator(object):

    def annotate_catalog(self, catalog, live=True):
        pass

class OPDSCatalog(object):
    """Represents an OPDS 2 Catalog Document.
    https://github.com/opds-community/opds-revision/blob/master/opds-2.0.md

    This document may stand on its own, or be contained within another
    OPDS 2 Catalog Document in a collection with the "catalogs" role.

    Within the "catalogs" role, metadata and the navigation collection role
    have the same semantics as in the overall OPDS 2 Catalog spec.
    """

    TIME_FORMAT = '%Y-%m-%dT%H:%M:%SZ%z'

    OPDS_TYPE = "application/opds+json"
    OPDS_1_TYPE = "application/atom+xml;profile=opds-catalog;kind=acquisition"

    CATALOG_REL = "http://opds-spec.org/catalog"
    THUMBNAIL_REL = "http://opds-spec.org/image/thumbnail"

    ELIGIBILITY_REL = "http://librarysimplified.org/rel/registry/eligibility"
    FOCUS_REL = "http://librarysimplified.org/rel/registry/focus"

    CACHE_TIME = 3600 * 12

    @classmethod
    def _strftime(cls, date):
        """
        Format a date the way Atom likes it (RFC3339?)
        """
        return date.strftime(cls.TIME_FORMAT)

    @classmethod
    def add_link_to_catalog(cls, catalog, children=None, **kwargs):
        link = dict(**kwargs)
        catalog.setdefault("links", []).append(link)

    @classmethod
    def add_image_to_catalog(cls, catalog, children=None, **kwargs):
        image = dict(**kwargs)
        catalog.setdefault("images", []).append(image)

    def __init__(self, _db, title, url, libraries, annotator=None,
                 live=True, url_for=None):
        """Turn a list of libraries into a catalog."""
        if not annotator:
            annotator = Annotator()

        # To save bandwidth, omit logos from large feeds. What 'large'
        # means is customizable.
        include_logos = not (self._feed_is_large(_db, libraries))
        self.catalog = dict(metadata=dict(title=title), catalogs=[])

        self.add_link_to_catalog(self.catalog, rel="self",
                                 href=url, type=self.OPDS_TYPE)
        web_client_uri_template = ConfigurationSetting.sitewide(
            _db, Configuration.WEB_CLIENT_URL
        ).value
        for library in libraries:
            if not isinstance(library, tuple):
                library = (library,)
            self.catalog["catalogs"].append(
                self.library_catalog(
                    *library, url_for=url_for,
                    include_logo=include_logos,
                    web_client_uri_template=web_client_uri_template
                )
            )
        annotator.annotate_catalog(self, live=live)

    @classmethod
    def _feed_is_large(cls, _db, libraries):
        """Determine whether a prospective feed is 'large' per a sitewide setting.

        :param _db: A database session
        :param libraries: A list of libraries (or anything else that might be
            going into a feed).
        """
        large_feed_size = ConfigurationSetting.sitewide(
            _db, Configuration.LARGE_FEED_SIZE
        ).int_value
        if large_feed_size is None:
            # No limit
            return False
<<<<<<< HEAD
        return libraries.count() >= large_feed_size 
=======
        if isinstance(libraries, Query):
            # This is a SQLAlchemy query.
            size = libraries.count()
        else:
            # This is something like a normal Python list.
            size = len(libraries)
        return size >= large_feed_size
>>>>>>> fd1dc2af

    @classmethod
    def library_catalog(
            cls, library, distance=None,
            include_private_information=False,
            include_logo=True,
            url_for=None,
            web_client_uri_template=None
    ):

        """Create an OPDS catalog for a library.

        :param include_private_information: If this is True, the
        consumer of this OPDS catalog is expected to be the library
        whose catalog it is. Private information such as the point of
        contact for integration problems will be included, where it
        normally wouldn't be.
        """
        url_for = url_for or flask.url_for
        metadata = dict(
            id=library.internal_urn,
            title=library.name,
            updated=cls._strftime(library.timestamp),
        )
        if distance is not None:
            metadata["distance"] = "%d km." % (distance/1000)

        if library.description:
            metadata["description"] = library.description
        catalog = dict(metadata=metadata)

        if library.opds_url:
            # TODO: Keep track of whether each library uses OPDS 1 or 2?
            cls.add_link_to_catalog(catalog, rel=cls.CATALOG_REL,
                                    href=library.opds_url,
                                    type=cls.OPDS_1_TYPE)

        if library.authentication_url:
            cls.add_link_to_catalog(catalog,
                                    href=library.authentication_url,
                                    type=AuthenticationDocument.MEDIA_TYPE)

        if library.web_url:
            cls.add_link_to_catalog(catalog, rel="alternate",
                                    href=library.web_url,
                                    type="text/html")

        if library.logo and include_logo:
            cls.add_image_to_catalog(catalog, rel=cls.THUMBNAIL_REL,
                                     href=library.logo,
                                     type="image/png")

        # Add links that allow clients to discover the library's
        # focus and eligibility area.
        for rel, route in (
            (cls.ELIGIBILITY_REL, "library_eligibility"),
            (cls.FOCUS_REL, "library_focus"),
        ):
            url = url_for(route, uuid=library.internal_urn, _external=True)
            cls.add_link_to_catalog(
                catalog, rel=rel, href=url, type="application/geo+json"
            )
        for hyperlink in library.hyperlinks:
            if (not include_private_information and hyperlink.rel in
                Hyperlink.PRIVATE_RELS):
                continue
            args = cls._hyperlink_args(hyperlink)
            if not args:
                # Not enough information to create a link.
                continue
            cls.add_link_to_catalog(
                catalog, **args
            )
        # Add a link for the registry's web client, if it has one.
        if web_client_uri_template:
            web_client_url = web_client_uri_template.replace('{uuid}', library.internal_urn)
            cls.add_link_to_catalog(
                catalog, href=web_client_url, rel="self", type="text/html"
            )
        return catalog

    @classmethod
    def _hyperlink_args(cls, hyperlink):
        """Turn a Hyperlink into a dictionary of arguments that can
        be turned into an OPDS 2 link.
        """
        if not hyperlink:
            return None
        resource = hyperlink.resource
        if not resource:
            return None
        href = resource.href
        if not href:
            return None
        args = dict(rel=hyperlink.rel, href=href)

        # If there was ever an attempt to validate this Hyperlink,
        # explain the status of that attempt.
        properties = {}
        validation = resource.validation
        if validation:
            if validation.success:
                status = Validation.CONFIRMED
            elif validation.active:
                status = Validation.IN_PROGRESS
            else:
                status = Validation.INACTIVE
            properties[Validation.STATUS_PROPERTY] = status
        if properties:
            args['properties'] = properties
        return args

    # TODO PYTHON3 rename to __str__
    def __unicode__(self):
        if self.catalog is None:
            return None

        return json.dumps(self.catalog)<|MERGE_RESOLUTION|>--- conflicted
+++ resolved
@@ -102,9 +102,6 @@
         if large_feed_size is None:
             # No limit
             return False
-<<<<<<< HEAD
-        return libraries.count() >= large_feed_size 
-=======
         if isinstance(libraries, Query):
             # This is a SQLAlchemy query.
             size = libraries.count()
@@ -112,7 +109,6 @@
             # This is something like a normal Python list.
             size = len(libraries)
         return size >= large_feed_size
->>>>>>> fd1dc2af
 
     @classmethod
     def library_catalog(
