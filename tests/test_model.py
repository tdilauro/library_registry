from nose.tools import (
    assert_raises_regexp,
    assert_raises,
    eq_,
    set_trace,
)
from sqlalchemy import func
from sqlalchemy.exc import IntegrityError
from sqlalchemy.orm.exc import MultipleResultsFound
import base64
import datetime
import operator

from config import Configuration
from emailer import Emailer
from model import (
    create,
    get_one,
    get_one_or_create,
    Audience,
    CollectionSummary,
    ConfigurationSetting,
    DelegatedPatronIdentifier,
    ExternalIntegration,
    Hyperlink,
    Library,
    LibraryAlias,
    Place,
    PlaceAlias,
    Validation,
)
from util import (
    GeometryUtility
)

from . import (
    DatabaseTest,
)


class TestPlace(DatabaseTest):

    def test_creation(self):
        # Create some US states represented by points.
        # (Rather than by multi-polygons, as they will be represented in
        # the actual application.)
        new_york, is_new = get_one_or_create(
            self._db, Place, type=Place.STATE, external_id='04',
            external_name='New York',
            create_method_kwargs=dict(geometry='SRID=4326;POINT(-75 43)')
        )
        eq_(True, is_new)

        new_mexico, is_new = get_one_or_create(
            self._db, Place, type=Place.STATE, external_id='21',
            external_name='New Mexico',
            create_method_kwargs=dict(geometry='SRID=4326;POINT(-106 34)')
        )

        connecticut, is_new = get_one_or_create(
            self._db, Place, type=Place.STATE, external_id='14',
            external_name='Connecticut',
            create_method_kwargs=dict(geometry='SRID=4326;POINT(-73.7 41.6)')
        )

        # Create a city within one of the states, again represented by
        # a point rather than an outline.
        lake_placid, is_new = get_one_or_create(
            self._db, Place, type=Place.CITY, external_id='1234',
            external_name='Lake Placid',
            parent=new_york,
            create_method_kwargs=dict(
                geometry='SRID=4326;POINT(-73.59 44.17)'
            )
        )
        eq_(new_york, lake_placid.parent)
        eq_([lake_placid], new_york.children)
        eq_([], new_mexico.children)

        # Query the database to find states ordered by distance from
        # Lake Placid.
        distance = func.ST_Distance_Sphere(
            lake_placid.geometry, Place.geometry
        )
        places = self._db.query(Place).filter(
            Place.type==Place.STATE).order_by(distance).add_columns(distance)

        # We can find the distance in kilometers between the 'Lake
        # Placid' point and the points representing the other states.
        eq_(
            [
                ("New York", 172),
                ("Connecticut", 285),
                ("New Mexico", 2993)
            ],
            [(x[0].external_name, int(x[1]/1000)) for x in places]
        )

    def test_aliases(self):
        new_york, is_new = get_one_or_create(
            self._db, Place, type=Place.STATE, external_id='04',
            external_name='New York',
            create_method_kwargs=dict(geometry='SRID=4326;POINT(-75 43)')
        )
        alias, is_new = get_one_or_create(
            self._db, PlaceAlias, place=new_york,
            name='New York State', language='eng'
        )
        eq_([alias], new_york.aliases)

    def test_overlaps_not_counting_border(self):
        """Test that overlaps_not_counting_border does not count places
        that share a border as intersecting, the way the PostGIS
        'intersect' logic does.
        """
        nyc = self.new_york_city
        new_york = self.new_york_state
        connecticut = self.connecticut_state

        def s_i(place1, place2):
            """Use overlaps_not_counting_border to provide a boolean answer
            to the question: does place 2 strictly intersect place 1?
            """
            qu = self._db.query(Place)
            qu = place1.overlaps_not_counting_border(qu)
            return place2 in qu.all()

        # Places that contain each other intersect.
        eq_(True, s_i(nyc, new_york))
        eq_(True, s_i(new_york, nyc))

        # Places that don't share a border don't intersect.
        eq_(False, s_i(nyc, connecticut))
        eq_(False, s_i(connecticut, nyc))

        # Connecticut and New York share a border, so PostGIS says they
        # intersect, but they don't "intersect" in the everyday sense,
        # so overlaps_not_counting_border excludes them.
        eq_(False, s_i(new_york, connecticut))
        eq_(False, s_i(connecticut, new_york))

    def test_parse_name(self):
        m = Place.parse_name
        eq_(("Kern", Place.COUNTY), m("Kern County"))
        eq_(("New York", Place.STATE), m("New York State"))
        eq_(("Chicago, IL", None), m("Chicago, IL"))

    def test_name_parts(self):
        m = Place.name_parts
        eq_(["MA", "Boston"], m("Boston, MA"))
        eq_(["MA", "Boston"], m("Boston, MA,"))
        eq_(["USA", "Anytown"], m("Anytown, USA"))
        eq_(["US", "Ohio", "Lake County"], m("Lake County, Ohio, US"))

    def test_lookup_inside(self):
        us = self.crude_us
        zip_10018 = self.zip_10018
        nyc = self.new_york_city
        new_york = self.new_york_state
        connecticut = self.connecticut_state
        manhattan_ks = self.manhattan_ks
        kansas = manhattan_ks.parent
        kings_county = self.crude_kings_county

        everywhere = Place.everywhere(self._db)
        eq_(us, everywhere.lookup_inside("US"))
        eq_(new_york, everywhere.lookup_inside("NY"))
        eq_(new_york, us.lookup_inside("NY"))

        eq_(zip_10018, new_york.lookup_inside("10018"))
        eq_(zip_10018, us.lookup_inside("10018, NY"))
        eq_(nyc, us.lookup_inside("New York, NY"))
        eq_(nyc, new_york.lookup_inside("New York"))

        # Test that the disambiguators "State" and "County" are handled
        # properly.
        eq_(new_york, us.lookup_inside("New York State"))
        eq_(kings_county, us.lookup_inside("Kings County, NY"))
        eq_(kings_county, everywhere.lookup_inside("Kings County, US"))

        assert_raises_regexp(
            MultipleResultsFound,
            "More than one place called Manhattan inside United States.",
            us.lookup_inside, "Manhattan"
        )
        eq_(manhattan_ks, us.lookup_inside("Manhattan, KS"))
        eq_(manhattan_ks, us.lookup_inside("Manhattan, Kansas"))
        eq_(None, new_york.lookup_inside("Manhattan, KS"))
        eq_(None, connecticut.lookup_inside("New York"))
        eq_(None, connecticut.lookup_inside("New York, NY"))
        eq_(None, connecticut.lookup_inside("10018"))

        # You can't find a place 'inside' itself.
        eq_(None, us.lookup_inside("US"))
        eq_(None, new_york.lookup_inside("NY, US, 10018"))

        # Or 'inside' a place that's known to be smaller than it.
        eq_(None, kings_county.lookup_inside("NY"))
        eq_(None, us.lookup_inside("NY, 10018"))
        eq_(None, zip_10018.lookup_inside("NY"))

        # This is annoying, but I think it's the best overall
        # solution. "New York, USA" really is ambiguous.
        assert_raises_regexp(
            MultipleResultsFound,
            "More than one place called New York inside United States.",
            us.lookup_inside, "New York"
        )

        # However, we should be able to do better here.
        assert_raises_regexp(
            MultipleResultsFound,
            "More than one place called New York inside United States.",
            us.lookup_inside, "New York, New York"
        )

        # This maybe shouldn't work -- it exposes that we're saying
        # "inside", but our algorithm uses intersection. We handle
        # most such cases by only looking at certain types of places,
        # but ZIP codes don't nest within cities, so that trick
        # doesn't work here.
        eq_(nyc, zip_10018.lookup_inside("New York"))

    def test_served_by(self):
        zip = self.zip_10018
        nyc = self.new_york_city
        new_york = self.new_york_state
        connecticut = self.connecticut_state

        # There are two libraries here...
        nypl = self._library("New York Public Library", eligibility_areas=[nyc])
        ct_state = self._library(
            "Connecticut State Library", eligibility_areas=[connecticut]
        )

        # ...but only one serves the 10018 ZIP code.
        eq_([nypl], zip.served_by().all())

        eq_([nypl], nyc.served_by().all())
        eq_([ct_state], connecticut.served_by().all())

        # New York and Connecticut share a border, and the Connecticut
        # state library serves the entire state, including the
        # border. Internally, we use overlaps_not_counting_border() to avoid
        # concluding that the Connecticut state library serves New
        # York.
        eq_([nypl], new_york.served_by().all())


class TestLibrary(DatabaseTest):

    def test_timestamp(self):
        """Timestamp gets automatically set on database commit."""
        nypl = self._library("New York Public Library")
        first_modified = nypl.timestamp
        now = datetime.datetime.utcnow()
        self._db.commit()
        assert (now-first_modified).seconds < 2

        nypl.opds_url = "http://library/"
        self._db.commit()
        assert nypl.timestamp > first_modified

    def test_short_name(self):
        lib = self._library("A Library")
        lib.short_name = 'abcd'
        eq_("ABCD", lib.short_name)
        try:
            lib.short_name = 'ab|cd'
            raise Error("Expected exception not raised.")
        except ValueError, e:
            eq_('Short name cannot contain the pipe character.',
                e.message)

    def test_set_library_stage(self):
        lib = self._library()

        # We can't change library_stage because only the registry can
        # take a library from production to non-production.
        def crash():
            lib.library_stage = Library.TESTING_STAGE
        assert_raises_regexp(
            ValueError, "This library is already in production", crash
        )

        # Have the registry take the library out of production.
        lib.registry_stage = Library.CANCELLED_STAGE
        eq_(False, lib.in_production)

        # Now we can change the library stage however we want.
        lib.library_stage = Library.TESTING_STAGE
        lib.library_stage = Library.CANCELLED_STAGE
        lib.library_stage = Library.PRODUCTION_STAGE

    def test_in_production(self):
        lib = self._library()

        # The testing code creates a library that starts out in
        # production.
        eq_(Library.PRODUCTION_STAGE, lib.library_stage)
        eq_(Library.PRODUCTION_STAGE, lib.registry_stage)
        eq_(True, lib.in_production)

        # If either library_stage or registry stage is not
        # PRODUCTION_STAGE, we are not in production.
        lib.registry_stage = Library.CANCELLED_STAGE
        eq_(False, lib.in_production)

        lib.library_stage = Library.CANCELLED_STAGE
        eq_(False, lib.in_production)

        lib.registry_stage = Library.PRODUCTION_STAGE
        eq_(False, lib.in_production)

    def test__feed_restriction(self):
        """Test the _feed_restriction helper method."""

        def feed(production=True):
            """Find only libraries that belong in a certain feed."""
            qu = self._db.query(Library)
            qu = qu.filter(Library._feed_restriction(production))
            return qu.all()

        # This library starts out in production.
        library = self._library()

        # It shows up in both the production and testing feeds.
        for production in (True, False):
            eq_([library], feed(production))

        # Now one party thinks the library is in the testing stage.
        library.registry_stage = Library.TESTING_STAGE

        # It shows up in the testing feed but not the production feed.
        eq_([], feed(True))
        eq_([library], feed(False))

        library.library_stage = Library.TESTING_STAGE
        library.registry_stage = Library.PRODUCTION_STAGE
        eq_([], feed(True))
        eq_([library], feed(False))

        # Now on party thinks the library is in the cancelled stage,
        # and it will not show up in eithre feed.
        library.library_stage = Library.CANCELLED_STAGE
        for production in (True, False):
            eq_([], feed(production))

    def test_set_hyperlink(self):
        library = self._library()

        assert_raises_regexp(
            ValueError, "No Hyperlink hrefs were specified",
            library.set_hyperlink, "rel"
        )

        assert_raises_regexp(
            ValueError, "No link relation was specified",
            library.set_hyperlink, None, ["href"]
        )

        link, is_modified = library.set_hyperlink("rel", "href1", "href2")
        eq_("rel", link.rel)
        eq_("href1", link.href)
        eq_(True, is_modified)

        # Calling set_hyperlink again does not modify the link
        # so long as the old href is still a possibility.
        link2, is_modified = library.set_hyperlink("rel", "href2", "href1")
        eq_(link2, link)
        eq_("rel", link2.rel)
        eq_("href1", link2.href)
        eq_(False, is_modified)

        # If there is no way to keep a Hyperlink's href intact,
        # set_hyperlink will modify it.
        link3, is_modified = library.set_hyperlink("rel", "href2", "href3")
        eq_(link3, link)
        eq_("rel", link3.rel)
        eq_("href2", link3.href)
        eq_(True, is_modified)

        # Under no circumstances will two hyperlinks for the same rel be
        # created for a given library.
        eq_([link3], library.hyperlinks)

        # However, a library can have multiple hyperlinks to the same
        # Resource using different rels.
        link4, modified = library.set_hyperlink("rel2", "href2")
        eq_(link4.resource, link3.resource)
        eq_(True, modified)

        # And two libraries can link to the same Resource using the same
        # rel.
        library2 = self._library()
        link5, modified = library2.set_hyperlink("rel2", "href2")
        eq_(True, modified)
        eq_(library2, link5.library)
        eq_(link4.resource, link5.resource)

    def test_library_service_area(self):
        zip = self.zip_10018
        nypl = self._library("New York Public Library", eligibility_areas=[zip])
        [service_area] = nypl.service_areas
        eq_(zip, service_area.place)
        eq_(nypl, service_area.library)

    def test_relevant_audience(self):
        research = self._library(
            "NYU Library", eligibility_areas=[self.new_york_city], focus_areas=[self.new_york_city],
            audiences=[Audience.RESEARCH],
        )
        public = self._library(
            "New York Public Library", eligibility_areas=[self.new_york_city], focus_areas=[self.new_york_city],
            audiences=[Audience.PUBLIC],
        )
        education = self._library(
            "School", eligibility_areas=[self.new_york_city], focus_areas=[self.new_york_city],
            audiences=[Audience.EDUCATIONAL_PRIMARY, Audience.EDUCATIONAL_SECONDARY],
        )
        self._db.flush()

        [(lib, s)] = Library.relevant(self._db, (40.65, -73.94), 'eng', audiences=[Audience.PUBLIC]).most_common()
        eq_(public, lib)

        [(lib1, s1), (lib2, s2)] = Library.relevant(self._db, (40.65, -73.94), 'eng', audiences=[Audience.RESEARCH]).most_common()
        eq_(research, lib1)
        eq_(public, lib2)

        [(lib1, s1), (lib2, s2)] = Library.relevant(self._db, (40.65, -73.94), 'eng', audiences=[Audience.EDUCATIONAL_PRIMARY]).most_common()
        eq_(education, lib1)
        eq_(public, lib2)

    def test_relevant_collection_size(self):
        small = self._library(
            "Small Library", eligibility_areas=[self.new_york_city], focus_areas=[self.new_york_city]
        )
        CollectionSummary.set(small, "eng", 10)
        large = self._library(
            "Large Library", eligibility_areas=[self.new_york_city], focus_areas=[self.new_york_city]
        )
        CollectionSummary.set(large, "eng", 100000)
        empty = self._library(
            "Empty Library", eligibility_areas=[self.new_york_city], focus_areas=[self.new_york_city]
        )
        CollectionSummary.set(empty, "eng", 0)
        unknown = self._library(
            "Unknown Library", eligibility_areas=[self.new_york_city], focus_areas=[self.new_york_city]
        )
        self._db.flush()

        [(lib1, s1), (lib2, s2), (lib3, s3)] = Library.relevant(self._db, (40.65, -73.94), 'eng').most_common()
        eq_(large, lib1)
        eq_(small, lib2)
        eq_(unknown, lib3)
        # Empty isn't included because we're sure it has no books in English.

    def test_relevant_eligibility_area(self):
        # Create two libraries. One serves New York City, and one serves
        # the entire state of Connecticut. They have the same focus area
        # so this only tests eligibility area.
        nypl = self._library(
            "New York Public Library", eligibility_areas=[self.new_york_city], focus_areas=[self.new_york_city, self.connecticut_state],
        )
        ct_state = self._library(
            "Connecticut State Library", eligibility_areas=[self.connecticut_state], focus_areas=[self.new_york_city, self.connecticut_state],
        )
        self._db.flush()

        # From this point in Brooklyn, NYPL is the closest library.
        [(lib1, s1), (lib2, s2)] = Library.relevant(self._db, (40.65, -73.94), 'eng').most_common()
        eq_(nypl, lib1)
        eq_(ct_state, lib2)

        # From this point in Connecticut, CT State is the closest.
        [(lib1, s1), (lib2, s2)] = Library.relevant(self._db, (41.3, -73.3), 'eng').most_common()
        eq_(ct_state, lib1)
        eq_(nypl, lib2)

        # From this point in New Jersey, NYPL is closest.
        [(lib1, s1), (lib2, s2)] = Library.relevant(self._db, (40.72, -74.47), 'eng').most_common()
        eq_(nypl, lib1)
        eq_(ct_state, lib2)

        # From this point in the Indian Ocean, both libraries
        # are so far away they're below the score threshold.
        eq_([], list(Library.relevant(self._db, (-15, 91), 'eng').most_common()))

    def test_relevant_focus_area(self):
        # Create two libraries. One serves New York City, and one serves
        # the entire state of Connecticut. They have the same eligibility
        # area, so this only tests focus area.
        nypl = self._library(
            "New York Public Library", focus_areas=[self.new_york_city], eligibility_areas=[self.new_york_city, self.connecticut_state]
        )
        ct_state = self._library(
            "Connecticut State Library", focus_areas=[self.connecticut_state], eligibility_areas=[self.new_york_city, self.connecticut_state]
        )
        self._db.flush()

        # From this point in Brooklyn, NYPL is the closest library.
        [(lib1, s1), (lib2, s2)] = Library.relevant(self._db, (40.65, -73.94), 'eng').most_common()
        eq_(nypl, lib1)
        eq_(ct_state, lib2)

        # From this point in Connecticut, CT State is the closest.
        [(lib1, s1), (lib2, s2)] = Library.relevant(self._db, (41.3, -73.3), 'eng').most_common()
        eq_(ct_state, lib1)
        eq_(nypl, lib2)

        # From this point in New Jersey, NYPL is closest.
        [(lib1, s1), (lib2, s2)] = Library.relevant(self._db, (40.72, -74.47), 'eng').most_common()
        eq_(nypl, lib1)
        eq_(ct_state, lib2)

        # From this point in the Indian Ocean, both libraries
        # are so far away they're below the score threshold.
        eq_([], list(Library.relevant(self._db, (-15, 91), 'eng').most_common()))

    def test_relevant_focus_area_size(self):
        # This library serves NYC.
        nypl = self._library(
            "New York Public Library", focus_areas=[self.new_york_city], eligibility_areas=[self.new_york_state]
        )
        # This library serves New York state.
        ny_state = self._library(
            "New York State Library", focus_areas=[self.new_york_state], eligibility_areas=[self.new_york_state]
        )
        self._db.flush()

        # This point in Brooklyn is in both libraries' focus areas,
        # but NYPL has a smaller focus area so it wins.
        [(lib1, s1), (lib2, s2)] = Library.relevant(self._db, (40.65, -73.94), 'eng').most_common()
        eq_(nypl, lib1)
        eq_(ny_state, lib2)

    def test_relevant_library_with_no_service_areas(self):
        # Make sure a library with no service areas doesn't crash the query.

        # This library serves NYC.
        nypl = self._library(
            "New York Public Library", focus_areas=[self.new_york_city], eligibility_areas=[self.new_york_state]
        )
        # This library has no service areas.
        no_service_area = self._library(
            "Nowhere Library"
        )

        self._db.flush()

        [(lib, s)] = Library.relevant(self._db, (40.65, -73.94), 'eng').most_common()
        eq_(nypl, lib)

    def test_relevant_all_factors(self):
        # This library serves the general public in NY state, with a focus on Manhattan.
        nypl = self._library(
            "New York Public Library", focus_areas=[self.crude_new_york_county],
            eligibility_areas=[self.new_york_state], audiences=[Audience.PUBLIC],
        )
        CollectionSummary.set(nypl, "eng", 150000)
        CollectionSummary.set(nypl, "spa", 20000)
        CollectionSummary.set(nypl, "rus", 5000)

        # This library serves the general public in NY state, with a focus on Brooklyn.
        bpl = self._library(
            "Brooklyn Public Library", focus_areas=[self.crude_kings_county],
            eligibility_areas=[self.new_york_state], audiences=[Audience.PUBLIC],
        )
        CollectionSummary.set(bpl, "eng", 75000)
        CollectionSummary.set(bpl, "spa", 10000)

        # This library serves the general public in Albany.
        albany = self._library(
            "Albany Public Library", focus_areas=[self.crude_albany],
            eligibility_areas=[self.crude_albany], audiences=[Audience.PUBLIC],
        )
        CollectionSummary.set(albany, "eng", 50000)
        CollectionSummary.set(albany, "spa", 5000)

        # This library serves NYU students.
        nyu_lib = self._library(
            "NYU Library", focus_areas=[self.new_york_city],
            eligibility_areas=[self.new_york_city], audiences=[Audience.EDUCATIONAL_SECONDARY],
        )
        CollectionSummary.set(nyu_lib, "eng", 100000)

        # These libraries serves the general public, but mostly academics.
        nyu_press = self._library(
            "NYU Press", focus_areas=[self.new_york_city],
            eligibility_areas=[Place.everywhere(self._db)], audiences=[Audience.RESEARCH, Audience.PUBLIC],
        )
        CollectionSummary.set(nyu_press, "eng", 40)

        unm = self._library(
            "UNM Press", focus_areas=[self.kansas_state],
            eligibility_areas=[Place.everywhere(self._db)], audiences=[Audience.RESEARCH, Audience.PUBLIC],
        )
        CollectionSummary.set(unm, "eng", 60)
        CollectionSummary.set(unm, "spa", 10)

        # This library serves people with print disabilities in the US.
        bard = self._library(
            "BARD", focus_areas=[self.crude_us],
            eligibility_areas=[self.crude_us], audiences=[Audience.PRINT_DISABILITY],
        )
        CollectionSummary.set(bard, "eng", 100000)

        # This library serves the general public everywhere.
        internet_archive = self._library(
            "Internet Archive", focus_areas=[Place.everywhere(self._db)],
            eligibility_areas=[Place.everywhere(self._db)], audiences=[Audience.PUBLIC],
        )
        CollectionSummary.set(internet_archive, "eng", 10000000)
        CollectionSummary.set(internet_archive, "spa", 1000)
        CollectionSummary.set(internet_archive, "rus", 1000)

        self._db.flush()

        # In Manhattan.
        libraries = Library.relevant(self._db, (40.75, -73.98), "eng").most_common()
        eq_(4, len(libraries))
        eq_([nypl, bpl, internet_archive, nyu_press],
            [l[0] for l in libraries])

        # In Brooklyn.
        libraries = Library.relevant(self._db, (40.65, -73.94), "eng").most_common()
        eq_(4, len(libraries))
        eq_([bpl, nypl, internet_archive, nyu_press],
            [l[0] for l in libraries])

        # In Queens.
        libraries = Library.relevant(self._db, (40.76, -73.91), "eng").most_common()
        eq_(4, len(libraries))
        eq_([nypl, bpl, internet_archive, nyu_press],
            [l[0] for l in libraries])

        # In Albany.
        libraries = Library.relevant(self._db, (42.66, -73.77), "eng").most_common()
        eq_(5, len(libraries))
        eq_([albany, nypl, bpl, internet_archive, nyu_press],
            [l[0] for l in libraries])

        # In Syracuse (200km west of Albany).
        libraries = Library.relevant(self._db, (43.06, -76.15), "eng").most_common()
        eq_(4, len(libraries))
        eq_([nypl, bpl, internet_archive, nyu_press],
            [l[0] for l in libraries])

        # In New Jersey.
        libraries = Library.relevant(self._db, (40.79, -74.43), "eng").most_common()
        eq_(4, len(libraries))
        eq_([nypl, bpl, internet_archive, nyu_press],
            [l[0] for l in libraries])

        # In Las Cruces, NM. Internet Archive is first at the moment
        # due to its large collection, but maybe it would be better if UNM was.
        libraries = Library.relevant(self._db, (32.32, -106.77), "eng").most_common()
        eq_(2, len(libraries))
        eq_(set([unm, internet_archive]),
            set([l[0] for l in libraries]))

        # Russian speaker in Albany. Albany doesn't pass the score threshold
        # since it didn't report having any Russian books, but maybe we should
        # consider the total collection size as well as the user's language.
        libraries = Library.relevant(self._db, (42.66, -73.77), "rus").most_common()
        eq_(2, len(libraries))
        eq_([nypl, internet_archive],
            [l[0] for l in libraries])

        # Spanish speaker in Manhattan.
        libraries = Library.relevant(self._db, (40.75, -73.98), "spa").most_common()
        eq_(4, len(libraries))
        eq_([nypl, bpl, internet_archive, unm],
            [l[0] for l in libraries])

        # Patron with a print disability in Manhattan.
        libraries = Library.relevant(self._db, (40.75, -73.98), "eng", audiences=[Audience.PRINT_DISABILITY]).most_common()
        eq_(5, len(libraries))
        eq_([bard, nypl, bpl, internet_archive, nyu_press],
            [l[0] for l in libraries])

    def test_nearby(self):
        # Create two libraries. One serves New York City, and one serves
        # the entire state of Connecticut.
        nypl = self._library(
            "New York Public Library", eligibility_areas=[self.new_york_city]
        )
        ct_state = self._library(
            "Connecticut State Library", eligibility_areas=[self.connecticut_state]
        )

        # From this point in Brooklyn, NYPL is the closest library.
        # NYPL's service area includes that point, so the distance is
        # zero. The service area of CT State (i.e. the Connecticut
        # border) is only 44 kilometers away, so it also shows up.
        [(lib1, d1), (lib2, d2)] = Library.nearby(self._db, (40.65, -73.94))

        eq_(0, d1)
        eq_(nypl, lib1)

        eq_(44, int(d2/1000))
        eq_(ct_state, lib2)

        # From this point in Connecticut, CT State is the closest
        # library (0 km away), so it shows up first, but NYPL (61 km
        # away) also shows up as a possibility.
        [(lib1, d1), (lib2, d2)] = Library.nearby(self._db, (41.3, -73.3))
        eq_(ct_state, lib1)
        eq_(0, d1)

        eq_(nypl, lib2)
        eq_(61, int(d2/1000))

        # From this point in Pennsylvania, NYPL shows up (142km away) but
        # CT State does not.
        [(lib1, d1)] = Library.nearby(self._db, (40, -75.8))
        eq_(nypl, lib1)
        eq_(142, int(d1/1000))

        # If we only look within a 100km radius, then there are no
        # libraries near that point in Pennsylvania.
        eq_([], Library.nearby(self._db, (40, -75.8), 100).all())

<<<<<<< HEAD
        # By default, nearby() only finds libraries that are in production.
        def m(production):
            return Library.nearby(
                self._db, (41.3, -73.3), production=production
            ).count()
        # Take all the libraries we found earlier out of production.
        for l in ct_state, nypl:
            l.registry_stage = Library.TESTING_STAGE
        # Now there are no results.
        eq_(0, m(True))

        # But we can run a search that includes libraries in the TESTING stage.
        eq_(2, m(False))
        
=======
        # By default, nearby() only finds libraries with the LIVE
        # status. If we look for libraries with the APPROVED status,
        # we find nothing.
        eq_([],
            Library.nearby(self._db, (41.3, -73.3),
                           allowed_stages=[Library.APPROVED]).all()
        )

>>>>>>> 3fa5ea27
    def test_query_cleanup(self):
        m = Library.query_cleanup

        eq_("the library", m("THE LIBRARY"))
        eq_("the library", m("\tthe   library\n\n"))
        eq_("the library", m("the libary"))

    def test_as_postal_code(self):
        m = Library.as_postal_code
        # US ZIP codes are recognized as postal codes.
        eq_("93203", m("93203"))
        eq_("93203", m("93203-1234"))
        eq_(None, m("the library"))

        # A UK post code is not currently recognized.
        eq_(None, m("AB1 0AA"))

    def test_query_parts(self):
        m = Library.query_parts
        eq_((None, "93203", Place.POSTAL_CODE), m("93203"))
        eq_(("new york public library", "new york", None),
            m("new york public library"))
        eq_(("queens library", "queens", None), m("queens library"))
        eq_(("kern county library", "kern", Place.COUNTY),
            m("kern county library"))
        eq_(("new york state library", "new york", Place.STATE),
            m("new york state library"))
        eq_(("lapl", "lapl", None), m("lapl"))

    def test_search_by_library_name(self):
        def search(name, here=None, **kwargs):
            return list(
                Library.search_by_library_name(self._db, name, here, **kwargs)
            )

        # The Brooklyn Public Library serves New York City.
        brooklyn = self._library(
            "Brooklyn Public Library", [self.new_york_city, self.zip_11212]
        )

        # We can find the library by its name.
        eq_([brooklyn], search("brooklyn public library"))

        # We can tolerate a small number of typos in a name or alias
        # that is longer than 6 characters.
        eq_([brooklyn], search("broklyn public library"))
        get_one_or_create(
            self._db, LibraryAlias, name="Bklynlib", language=None,
            library=brooklyn
        )
        eq_([brooklyn], search("zklynlib"))

        # The Boston Public Library serves Boston, MA.
        boston = self._library(
            "Boston Public Library", [self.boston_ma]
        )

        # Both libraries are known colloquially as 'BPL'.
        for library in (brooklyn, boston):
            get_one_or_create(
                self._db, LibraryAlias, name="BPL", language=None,
                library=library
            )
        eq_(
            set([brooklyn, boston]), set(search("bpl"))
        )

        # We do not tolerate typos in short names, because the chance of
        # ambiguity is so high.
        eq_([], search("opl"))

        # If we're searching for "BPL" from California, Brooklyn shows
        # up first, because it's closer to California.
        eq_(["Brooklyn Public Library",
             "Boston Public Library"],
            [x[0].name for x in search("bpl", GeometryUtility.point(35, -118))])

        # If we're searching for "BPL" from Maine, Boston shows
        # up first, because it's closer to Maine.
        eq_(["Boston Public Library",
             "Brooklyn Public Library"],
            [x[0].name for x in search("bpl", GeometryUtility.point(43, -70))]
        )

        # By default, search_by_library_name() only finds libraries
<<<<<<< HEAD
        # in production. Put them in the TESTING stage and they disappear.
        for l in (brooklyn, boston):
            l.registry_stage = Library.TESTING_STAGE
        eq_([], search("bpl", production=True))

        # But you can find them by passing in production=False.
        eq_(2, len(search("bpl", production=False)))
        
=======
        # with the LIVE status. If we look for libraries with the
        # APPROVED status, we find nothing.
        eq_([],
            search("bpl", allowed_stages=[Library.APPROVED])
        )

>>>>>>> 3fa5ea27

    def test_search_by_location(self):
        # We know about three libraries.
        nypl = self.nypl
        kansas_state = self.kansas_state_library
        connecticut_state = self.connecticut_state_library

        # The NYPL explicitly covers New York City, which has
        # 'Manhattan' as an alias.
        [nyc, zip_11212] = [x.place for x in nypl.service_areas]
        assert "Manhattan" in [x.name for x in nyc.aliases]

        # The Kansas state library covers the entire state,
        # which happens to contain a city called Manhattan.
        [kansas] = [x.place for x in kansas_state.service_areas]
        eq_("Kansas", kansas.external_name)
        eq_(Place.STATE, kansas.type)
        manhattan_ks = self.manhattan_ks

        # A search for 'manhattan' finds both libraries.
        libraries = list(Library.search_by_location_name(self._db, "manhattan"))
        eq_(set(["NYPL", "Kansas State Library"]),
            set([x.name for x in libraries])
        )

        # If you're searching from California, the Kansas library
        # shows up first.
        ca_results = Library.search_by_location_name(
            self._db, "manhattan", here=GeometryUtility.point(35, -118)
        )
        eq_(["Kansas State Library", "NYPL"], [x[0].name for x in ca_results])

        # If you're searching from Maine, the New York library shows
        # up first.
        me_results = Library.search_by_location_name(
            self._db, "manhattan", here=GeometryUtility.point(43, -70)
        )
        eq_(["NYPL", "Kansas State Library"], [x[0].name for x in me_results])

        # We can insist that only certain types of places be considered as
        # matching the name. There is no state called 'Manhattan', so
        # this query finds nothing.
        excluded = Library.search_by_location_name(
            self._db, "manhattan", type=Place.STATE
        )
        eq_([], excluded.all())

        # A search for "Brooklyn" finds the NYPL, but it only finds it
        # once, even though NYPL is associated with two places called
        # "Brooklyn": New York City and the ZIP code 11212
        [brooklyn_results] = Library.search_by_location_name(
            self._db, "brooklyn", here=GeometryUtility.point(43, -70)
        )
        eq_(nypl, brooklyn_results[0])

        nypl.registry_stage = Library.TESTING_STAGE
        eq_([],
            Library.search_by_location_name(
                self._db, "brooklyn", here=GeometryUtility.point(43, -70),
                production=True
            ).all()
        )
<<<<<<< HEAD
        
        eq_(1,
            Library.search_by_location_name(
                self._db, "brooklyn", here=GeometryUtility.point(43, -70),
                production=False
            ).count()
        )

=======
>>>>>>> 3fa5ea27

    def test_search(self):
        """Test the overall search method."""

        # Here's a Kansas library with a confusing name whose
        # Levenshtein distance from "New York" is 2.
        new_work = self._library("Now Work", [self.kansas_state])

        # Here's a library whose service area includes a place called
        # "New York".
        nypl = self.nypl

        libraries = Library.search(self._db, (40.7, -73.9), "NEW YORK")
        # Even though NYPL is closer to the current location, the
        # Kansas library showed up first because it was a name match,
        # as opposed to a service location match.
        eq_(['Now Work', 'NYPL'], [x[0].name for x in libraries])
        eq_([1768, 0], [int(x[1]/1000) for x in libraries])

        # This search query has a Levenshtein distance of 1 from "New
        # York", but a distance of 3 from "Now Work", so only NYPL
        # shows up.
        #
        # Although "NEW YORM" matches both the city and state, both of
        # which intersect with NYPL's service area, NYPL only shows up
        # once.
        libraries = Library.search(self._db, (40.7, -73.9), "NEW YORM")
        eq_(['NYPL'], [x[0].name for x in libraries])

        # Searching for a place name picks up libraries whose service
        # areas intersect with that place.
        libraries = Library.search(self._db, (40.7, -73.9), "Kansas")
        eq_(['Now Work'], [x[0].name for x in libraries])

        # By default, search() only finds libraries in production.
        self.nypl.registry_stage = Library.TESTING_STAGE
        new_work.registry_stage = Library.TESTING_STAGE
        def m(production):
            return len(
                Library.search(
                    self._db, (40.7, -73.9), "New York", production
                )
            )
<<<<<<< HEAD
        eq_(0, m(True))

        # But you can find libraries that are in the testing stage
        # by passing in production=False.
        eq_(2, m(False))
=======
        )
>>>>>>> 3fa5ea27

    def test_search_excludes_duplicates(self):
        # Here's a library that serves a place called Kansas
        # whose name is also "Kansas"
        library = self._library("Kansas", [self.kansas_state])

        # It matches both the name search and the location search.
        eq_([library],
            Library.search_by_location_name(self._db, "kansas").all())
        eq_([library],
            Library.search_by_library_name(self._db, "kansas").all())

        # But when we do the general search, the library only shows up once.
        [(result, distance)] = Library.search(self._db, (0, 0), "Kansas")
        eq_(library, result)


class TestCollectionSummary(DatabaseTest):

    def test_set(self):
        library = self._library()
        summary = CollectionSummary.set(library, "eng", 100)
        eq_(library, summary.library)
        eq_("eng", summary.language)
        eq_(100, summary.size)

        # Call set() again and we get the same object back.
        summary2 = CollectionSummary.set(library, "eng", "0")
        eq_(summary, summary2)
        eq_(0, summary.size)

    def test_unrecognized_language_is_set_as_unknown(self):
        library = self._library()
        summary = CollectionSummary.set(library, "mmmmmm", 100)
        eq_(None, summary.language)
        eq_(100, summary.size)

    def test_size_must_be_integerable(self):
        library  = self._library()
        assert_raises_regexp(
            ValueError,
            "invalid literal for.*",
            CollectionSummary.set, library, "eng",
            "fruit"
        )

    def test_negative_size_is_not_allowed(self):
        library  = self._library()
        assert_raises_regexp(
            ValueError, "Collection size cannot be negative.",
            CollectionSummary.set, library, "eng", "-1"
        )

class TestAudience(DatabaseTest):
    def test_unrecognized_audience(self):
        assert_raises_regexp(
            ValueError,
            "Unknown audience: no such audience",
            Audience.lookup,
            self._db,
            "no such audience"
        )


class TestDelegatedPatronIdentifier(DatabaseTest):

    def test_get_one_or_create(self):
        library = self._library()
        patron_identifier = self._str
        identifier_type = DelegatedPatronIdentifier.ADOBE_ACCOUNT_ID
        def make_id():
            return "id1"
        identifier, is_new = DelegatedPatronIdentifier.get_one_or_create(
            self._db, library, patron_identifier, identifier_type,
            make_id
        )
        eq_(True, is_new)
        eq_(library, identifier.library)
        eq_(patron_identifier, identifier.patron_identifier)
        # id_1() was called.
        eq_("id1", identifier.delegated_identifier)

        # Try the same thing again but provide a different create_function
        # that raises an exception if called.
        def explode():
            raise Exception("I should never be called.")
        identifier2, is_new = DelegatedPatronIdentifier.get_one_or_create(
            self._db, library, patron_identifier, identifier_type, explode
        )
        # The existing identifier was looked up.
        eq_(False, is_new)
        eq_(identifier2.id, identifier.id)
        # id_2() was not called.
        eq_("id1", identifier2.delegated_identifier)

class TestExternalIntegration(DatabaseTest):

    def setup(self):
        super(TestExternalIntegration, self).setup()
        self.external_integration, ignore = create(
            self._db, ExternalIntegration, goal=self._str, protocol=self._str
        )

    def test_set_key_value_pair(self):
        """Test the ability to associate extra key-value pairs with
        an ExternalIntegration.
        """
        eq_([], self.external_integration.settings)

        setting = self.external_integration.set_setting("website_id", "id1")
        eq_("website_id", setting.key)
        eq_("id1", setting.value)

        # Calling set() again updates the key-value pair.
        eq_([setting], self.external_integration.settings)
        setting2 = self.external_integration.set_setting("website_id", "id2")
        eq_(setting, setting2)
        eq_("id2", setting2.value)

        eq_(setting2, self.external_integration.setting("website_id"))

    def test_explain(self):
        integration, ignore = create(
            self._db, ExternalIntegration,
            protocol="protocol", goal="goal"
        )
        integration.name = "The Integration"
        integration.setting("somesetting").value = "somevalue"
        integration.setting("password").value = "somepass"

        expect = """ID: %s
Name: The Integration
Protocol/Goal: protocol/goal
somesetting='somevalue'""" % integration.id
        actual = integration.explain()
        eq_(expect, "\n".join(actual))

        # If we pass in True for include_secrets, we see the passwords.
        with_secrets = integration.explain(include_secrets=True)
        assert "password='somepass'" in with_secrets

class TestConfigurationSetting(DatabaseTest):

    def test_is_secret(self):
        """Some configuration settings are considered secrets,
        and some are not.
        """
        m = ConfigurationSetting._is_secret
        eq_(True, m('secret'))
        eq_(True, m('password'))
        eq_(True, m('its_a_secret_to_everybody'))
        eq_(True, m('the_password'))
        eq_(True, m('password_for_the_account'))
        eq_(False, m('public_information'))

        eq_(True,
            ConfigurationSetting.sitewide(self._db, "secret_key").is_secret)
        eq_(False,
            ConfigurationSetting.sitewide(self._db, "public_key").is_secret)

    def test_value_or_default(self):
        integration, ignore = create(
            self._db, ExternalIntegration, goal=self._str, protocol=self._str
        )
        setting = integration.setting("key")
        eq_(None, setting.value)

        # If the setting has no value, value_or_default sets the value to
        # the default, and returns the default.
        eq_("default value", setting.value_or_default("default value"))
        eq_("default value", setting.value)

        # Once the value is set, value_or_default returns the value.
        eq_("default value", setting.value_or_default("new default"))

        # If the setting has any value at all, even the empty string,
        # it's returned instead of the default.
        setting.value = ""
        eq_("", setting.value_or_default("default"))

    def test_value_inheritance(self):

        key = "SomeKey"

        # Here's a sitewide configuration setting.
        sitewide_conf = ConfigurationSetting.sitewide(self._db, key)

        # Its value is not set.
        eq_(None, sitewide_conf.value)

        # Set it.
        sitewide_conf.value = "Sitewide value"
        eq_("Sitewide value", sitewide_conf.value)

        # Here's an integration, let's say the Adobe Vendor ID setup.
        adobe, ignore = create(
            self._db, ExternalIntegration,
            goal=ExternalIntegration.DRM_GOAL, protocol="Adobe Vendor ID"
        )

        # It happens to a ConfigurationSetting for the same key used
        # in the sitewide configuration.
        adobe_conf = ConfigurationSetting.for_externalintegration(key, adobe)

        # But because the meaning of a configuration key differ so
        # widely across integrations, the Adobe integration does not
        # inherit the sitewide value for the key.
        eq_(None, adobe_conf.value)
        adobe_conf.value = "Adobe value"

        # Here's a library which has a ConfigurationSetting for the same
        # key used in the sitewide configuration.
        library = self._library()
        library_conf = ConfigurationSetting.for_library(key, library)

        # Since all libraries use a given ConfigurationSetting to mean
        # the same thing, a library _does_ inherit the sitewide value
        # for a configuration setting.
        eq_("Sitewide value", library_conf.value)

        # Change the site-wide configuration, and the default also changes.
        sitewide_conf.value = "New site-wide value"
        eq_("New site-wide value", library_conf.value)

        # The per-library value takes precedence over the site-wide
        # value.
        library_conf.value = "Per-library value"
        eq_("Per-library value", library_conf.value)

        # Now let's consider a setting like on the combination of a library and an
        # integration integration.
        key = "patron_identifier_prefix"
        library_patron_prefix_conf = ConfigurationSetting.for_library_and_externalintegration(
            self._db, key, library, adobe
        )
        eq_(None, library_patron_prefix_conf.value)

        # If the integration has a value set for this
        # ConfigurationSetting, that value is inherited for every
        # individual library that uses the integration.
        generic_patron_prefix_conf = ConfigurationSetting.for_externalintegration(
            key, adobe
        )
        eq_(None, generic_patron_prefix_conf.value)
        generic_patron_prefix_conf.value = "Integration-specific value"
        eq_("Integration-specific value", library_patron_prefix_conf.value)

        # Change the value on the integration, and the default changes
        # for each individual library.
        generic_patron_prefix_conf.value = "New integration-specific value"
        eq_("New integration-specific value", library_patron_prefix_conf.value)

        # The library+integration setting takes precedence over the
        # integration setting.
        library_patron_prefix_conf.value = "Library-specific value"
        eq_("Library-specific value", library_patron_prefix_conf.value)

    def test_duplicate(self):
        """You can't have two ConfigurationSettings for the same key,
        library, and external integration.

        (test_relationships shows that you can have two settings for the same
        key as long as library or integration is different.)
        """
        key = self._str
        integration, ignore = create(
            self._db, ExternalIntegration, goal=self._str, protocol=self._str
        )
        library = self._library()
        setting = ConfigurationSetting.for_library_and_externalintegration(
            self._db, key, library, integration
        )
        setting2 = ConfigurationSetting.for_library_and_externalintegration(
            self._db, key, library, integration
        )
        eq_(setting, setting2)
        assert_raises(
            IntegrityError,
            create, self._db, ConfigurationSetting,
            key=key,
            library_id=library.id, external_integration=integration
        )

    def test_int_value(self):
        number = ConfigurationSetting.sitewide(self._db, "number")
        eq_(None, number.int_value)

        number.value = "1234"
        eq_(1234, number.int_value)

        number.value = "tra la la"
        assert_raises(ValueError, lambda: number.int_value)

    def test_float_value(self):
        number = ConfigurationSetting.sitewide(self._db, "number")
        eq_(None, number.int_value)

        number.value = "1234.5"
        eq_(1234.5, number.float_value)

        number.value = "tra la la"
        assert_raises(ValueError, lambda: number.float_value)

    def test_json_value(self):
        jsondata = ConfigurationSetting.sitewide(self._db, "json")
        eq_(None, jsondata.int_value)

        jsondata.value = "[1,2]"
        eq_([1,2], jsondata.json_value)

        jsondata.value = "tra la la"
        assert_raises(ValueError, lambda: jsondata.json_value)

    def test_explain(self):
        """Test that ConfigurationSetting.explain gives information
        about all site-wide configuration settings.
        """
        ConfigurationSetting.sitewide(self._db, "a_secret").value = "1"
        ConfigurationSetting.sitewide(self._db, "nonsecret_setting").value = "2"

        integration, ignore = create(
            self._db, ExternalIntegration,
            protocol="a protocol", goal="a goal")

        actual = ConfigurationSetting.explain(self._db, include_secrets=True)
        expect = """Site-wide configuration settings:
---------------------------------
a_secret='1'
nonsecret_setting='2'"""
        eq_(expect, "\n".join(actual))

        without_secrets = "\n".join(ConfigurationSetting.explain(
            self._db, include_secrets=False
        ))
        assert 'a_secret' not in without_secrets
        assert 'nonsecret_setting' in without_secrets


class TestHyperlink(DatabaseTest):

    def test_notify(self):
        class Mock(Emailer):
            sent = []
            url_for_calls = []

            def __init__(self):
                """We don't need any of the arguments that are required
                for the Emailer constructor.
                """

            def send(self, type, to_address, **kwargs):
                self.sent.append((type, to_address, kwargs))

            def url_for(self, controller, **kwargs):
                """Just a convenient place to mock Flask's url_for()."""
                self.url_for_calls.append((controller, kwargs))
                return "http://url/"

        emailer = Mock()

        ConfigurationSetting.sitewide(
            self._db, Configuration.REGISTRY_CONTACT_EMAIL
        ).value = "me@registry"

        library = self._library()
        library.web_url = "http://library/"
        link, is_modified = library.set_hyperlink(
            Hyperlink.COPYRIGHT_DESIGNATED_AGENT_REL, "mailto:you@library"
        )
        link.notify(emailer, emailer.url_for)

        # A Validation object was created for the Hyperlink.
        validation = link.resource.validation
        secret = validation.secret

        (type, sent_to, kwargs) = emailer.sent.pop()

        # We 'sent' an email about the fact that a new email address was
        # registered.
        eq_(emailer.ADDRESS_NEEDS_CONFIRMATION, type)
        eq_("you@library", sent_to)

        # These arguments were created to fill in the ADDRESS_NEEDS_CONFIRMATION
        # template.
        eq_("me@registry", kwargs['registry_support'])
        eq_("you@library", kwargs['email'])
        eq_("copyright designated agent", kwargs['rel_desc'])
        eq_(library.name, kwargs['library'])
        eq_(library.web_url, kwargs['library_web_url'])
        eq_("http://url/", kwargs['confirmation_link'])

        # url_for was called to create the confirmation link.
        controller, kwargs = emailer.url_for_calls.pop()
        eq_("confirm_resource", controller)
        eq_(secret, kwargs['secret'])
        eq_(link.resource.id, kwargs['resource_id'])

        # If a Resource we already know about is associated with
        # a new Hyperlink, an ADDRESS_DESIGNATED email is sent instead.
        link2, is_modified = library.set_hyperlink("help", "mailto:you@library")
        link2.notify(emailer, emailer.url_for)

        (type, href, kwargs) = emailer.sent.pop()
        eq_(emailer.ADDRESS_DESIGNATED, type)
        eq_("patron help contact address", kwargs['rel_desc'])

        # url_for was not called again, since an ADDRESS_DESIGNATED
        # email does not include a validation link.
        eq_([], emailer.url_for_calls)

        # And the Validation was not reset.
        eq_(secret, link.resource.validation.secret)

        # Same if we somehow send another notification for a Hyperlink with an
        # active Validation.
        link.notify(emailer, emailer.url_for)
        (type, href, kwargs) = emailer.sent.pop()
        eq_(emailer.ADDRESS_DESIGNATED, type)
        eq_(secret, link.resource.validation.secret)

        # However, if a Hyperlink's Validation has expired, it's reset and a new
        # ADDRESS_NEEDS_CONFIRMATION email is sent out.
        now = datetime.datetime.utcnow()
        link.resource.validation.started_at = (now - datetime.timedelta(days=10))
        link.notify(emailer, emailer.url_for)
        (type, href, kwargs) = emailer.sent.pop()
        eq_(emailer.ADDRESS_NEEDS_CONFIRMATION, type)
        assert 'confirmation_link' in kwargs

        # The Validation has been reset.
        eq_(validation, link.resource.validation)
        assert validation.deadline > now
        assert secret != validation.secret


class TestValidation(DatabaseTest):
    """Test the Resource validation process."""

    def test_restart_validation(self):

        # This library has two links.
        library = self._library()
        link1, ignore = library.set_hyperlink("rel", "mailto:me@library.org")
        email = link1.resource
        link2, ignore = library.set_hyperlink("rel", "http://library.org")
        http = link2.resource

        # Let's set up validation for both of them.
        now = datetime.datetime.utcnow()
        email_validation = email.restart_validation()
        http_validation = http.restart_validation()

        for v in (email_validation, http_validation):
            assert (v.started_at - now).total_seconds() < 2
            assert v.secret is not None

        # A random secret was generated for each Validation.
        assert email_validation.secret != http_validation.secret

        # Let's imagine that validation succeeded and is being
        # invalidated for some reason.
        email_validation.success = True
        old_started_at = email_validation.started_at
        old_secret = email_validation.secret
        email_validation_2 = email.restart_validation()

        # Instead of a new Validation being created, the earlier
        # Validation has been invalidated.
        eq_(email_validation, email_validation_2)
        eq_(False, email_validation_2.success)

        # The secret has changed.
        assert old_secret != email_validation.secret

    def test_mark_as_successful(self):

        validation, ignore = create(self._db, Validation)
        eq_(True, validation.active)
        eq_(False, validation.success)
        assert validation.secret is not None

        validation.mark_as_successful()
        eq_(False, validation.active)
        eq_(True, validation.success)
        eq_(None, validation.secret)

        # A validation that has already succeeded cannot be marked
        # as successful.
        assert_raises_regexp(
            Exception, "This validation has already succeeded",
            validation.mark_as_successful
        )

        # A validation that has expired cannot be marked as successful.
        validation.restart()
        validation.started_at = (
            datetime.datetime.utcnow() - datetime.timedelta(days=7)
        )
        eq_(False, validation.active)
        assert_raises_regexp(
            Exception, "This validation has expired",
            validation.mark_as_successful
        )<|MERGE_RESOLUTION|>--- conflicted
+++ resolved
@@ -721,7 +721,6 @@
         # libraries near that point in Pennsylvania.
         eq_([], Library.nearby(self._db, (40, -75.8), 100).all())
 
-<<<<<<< HEAD
         # By default, nearby() only finds libraries that are in production.
         def m(production):
             return Library.nearby(
@@ -735,17 +734,7 @@
 
         # But we can run a search that includes libraries in the TESTING stage.
         eq_(2, m(False))
-        
-=======
-        # By default, nearby() only finds libraries with the LIVE
-        # status. If we look for libraries with the APPROVED status,
-        # we find nothing.
-        eq_([],
-            Library.nearby(self._db, (41.3, -73.3),
-                           allowed_stages=[Library.APPROVED]).all()
-        )
-
->>>>>>> 3fa5ea27
+
     def test_query_cleanup(self):
         m = Library.query_cleanup
 
@@ -831,7 +820,6 @@
         )
 
         # By default, search_by_library_name() only finds libraries
-<<<<<<< HEAD
         # in production. Put them in the TESTING stage and they disappear.
         for l in (brooklyn, boston):
             l.registry_stage = Library.TESTING_STAGE
@@ -839,15 +827,6 @@
 
         # But you can find them by passing in production=False.
         eq_(2, len(search("bpl", production=False)))
-        
-=======
-        # with the LIVE status. If we look for libraries with the
-        # APPROVED status, we find nothing.
-        eq_([],
-            search("bpl", allowed_stages=[Library.APPROVED])
-        )
-
->>>>>>> 3fa5ea27
 
     def test_search_by_location(self):
         # We know about three libraries.
@@ -910,17 +889,13 @@
                 production=True
             ).all()
         )
-<<<<<<< HEAD
-        
+
         eq_(1,
             Library.search_by_location_name(
                 self._db, "brooklyn", here=GeometryUtility.point(43, -70),
                 production=False
             ).count()
         )
-
-=======
->>>>>>> 3fa5ea27
 
     def test_search(self):
         """Test the overall search method."""
@@ -964,15 +939,11 @@
                     self._db, (40.7, -73.9), "New York", production
                 )
             )
-<<<<<<< HEAD
         eq_(0, m(True))
 
         # But you can find libraries that are in the testing stage
         # by passing in production=False.
         eq_(2, m(False))
-=======
-        )
->>>>>>> 3fa5ea27
 
     def test_search_excludes_duplicates(self):
         # Here's a library that serves a place called Kansas
