--- conflicted
+++ resolved
@@ -15,11 +15,8 @@
     create,
     get_one,
     get_one_or_create,
-<<<<<<< HEAD
+    Audience,
     CollectionSummary,
-=======
-    Audience,
->>>>>>> 94f55a9a
     ConfigurationSetting,
     DelegatedPatronIdentifier,
     ExternalIntegration,
@@ -550,7 +547,6 @@
         eq_(library, result)
 
 
-<<<<<<< HEAD
 class TestCollectionSummary(DatabaseTest):
 
     def test_set(self):
@@ -576,8 +572,6 @@
             ValueError, CollectionSummary.set, library, "eng", -1
         )
 
-        
-=======
 class TestAudience(DatabaseTest):
     def test_unrecognized_audience(self):
         assert_raises_regexp(
@@ -589,7 +583,6 @@
         )
 
 
->>>>>>> 94f55a9a
 class TestDelegatedPatronIdentifier(DatabaseTest):
 
     def test_get_one_or_create(self):
