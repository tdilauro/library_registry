import base64
from config import Configuration
from flask_babel import lazy_gettext as _
import datetime
import logging
from nose.tools import set_trace
import os
import re
import json
import uuid
import warnings
from collections import Counter
from psycopg2.extensions import adapt as sqlescape
from sqlalchemy import (
    Binary,
    Boolean,
    Column,
    DateTime,
    Enum,
    ForeignKey,
    Index,
    Integer,
    String,
    Table,
    Unicode,
)
from sqlalchemy import (
    create_engine,
    exc as sa_exc,
    func,
    or_,
    UniqueConstraint,
)
from sqlalchemy.exc import (
    IntegrityError
)
from sqlalchemy.ext.declarative import (
    declarative_base
)
from sqlalchemy.ext.hybrid import (
    hybrid_property,
)
from sqlalchemy.orm import (
    aliased,
    backref,
    relationship,
    sessionmaker,
    validates,
)
from sqlalchemy.orm.exc import (
    NoResultFound,
    MultipleResultsFound,
)
from sqlalchemy.orm.session import Session
from sqlalchemy.sql import compiler
from sqlalchemy.sql.expression import (
    cast,
    literal_column,
    or_,
    and_,
    case,
    select,
    join,
    outerjoin,
)
from sqlalchemy.ext.hybrid import hybrid_property

from geoalchemy2 import Geography, Geometry

from emailer import Emailer
from util.language import LanguageCodes
from util import (
    GeometryUtility,
)
from util.short_client_token import ShortClientTokenTool

def production_session():
    url = Configuration.database_url()
    logging.debug("Database url: %s", url)
    _db = SessionManager.session(url)

    # The first thing to do after getting a database connection is to
    # set up the logging configuration.
    #
    # If called during a unit test, this will configure logging
    # incorrectly, but 1) this method isn't normally called during
    # unit tests, and 2) package_setup() will call initialize() again
    # with the right arguments.
    from log import LogConfiguration
    LogConfiguration.initialize(_db)
    return _db

DEBUG = False

def generate_secret():
    """Generate a random secret."""
    return os.urandom(24).encode('hex')

class SessionManager(object):

    engine_for_url = {}

    @classmethod
    def engine(cls, url=None):
        url = url or Configuration.database_url()
        return create_engine(url, echo=DEBUG)

    @classmethod
    def sessionmaker(cls, url=None):
        engine = cls.engine(url)
        return sessionmaker(bind=engine)

    @classmethod
    def initialize(cls, url):
        if url in cls.engine_for_url:
            engine = cls.engine_for_url[url]
            return engine, engine.connect()

        engine = cls.engine(url)

        Base.metadata.create_all(engine)


        cls.engine_for_url[url] = engine
        return engine, engine.connect()

    @classmethod
    def session(cls, url):
        engine = connection = 0
        with warnings.catch_warnings():
            warnings.simplefilter("ignore", category=sa_exc.SAWarning)
            engine, connection = cls.initialize(url)
        session = Session(connection)
        cls.initialize_data(session)
        session.commit()
        return session

    @classmethod
    def initialize_data(cls, session):
        pass

def get_one(db, model, on_multiple='error', **kwargs):
    q = db.query(model).filter_by(**kwargs)
    try:
        return q.one()
    except MultipleResultsFound, e:
        if on_multiple == 'error':
            raise e
        elif on_multiple == 'interchangeable':
            # These records are interchangeable so we can use
            # whichever one we want.
            #
            # This may be a sign of a problem somewhere else. A
            # database-level constraint might be useful.
            q = q.limit(1)
            return q.one()
    except NoResultFound:
        return None

def dump_query(query):
    dialect = query.session.bind.dialect
    statement = query.statement
    comp = compiler.SQLCompiler(dialect, statement)
    comp.compile()
    enc = dialect.encoding
    params = {}
    for k,v in comp.params.iteritems():
        if isinstance(v, unicode):
            v = v.encode(enc)
        params[k] = sqlescape(v)
    return (comp.string.encode(enc) % params).decode(enc)

def get_one_or_create(db, model, create_method='',
                      create_method_kwargs=None,
                      **kwargs):
    one = get_one(db, model, **kwargs)
    if one:
        return one, False
    else:
        __transaction = db.begin_nested()
        try:
            if 'on_multiple' in kwargs:
                # This kwarg is supported by get_one() but not by create().
                del kwargs['on_multiple']
            obj = create(db, model, create_method, create_method_kwargs, **kwargs)
            __transaction.commit()
            return obj
        except IntegrityError, e:
            logging.info(
                "INTEGRITY ERROR on %r %r, %r: %r", model, create_method_kwargs,
                kwargs, e)
            __transaction.rollback()
            return db.query(model).filter_by(**kwargs).one(), False

def create(db, model, create_method='',
           create_method_kwargs=None,
           **kwargs):
    kwargs.update(create_method_kwargs or {})
    created = getattr(model, create_method, model)(**kwargs)
    db.add(created)
    db.flush()
    return created, True


Base = declarative_base()

class Library(Base):
    """An entry in this table corresponds more or less to an OPDS server.

    Libraries generally serve everyone in a specific list of
    Places. Libraries may also focus on a subset of the places they
    serve, and may restrict their service to certain audiences.
    """
    __tablename__ = 'libraries'

    id = Column(Integer, primary_key=True)
<<<<<<< HEAD
    
    # The official name of the library.  This is not unique because
    # there are many "Springfield Public Library"s.  This is nullable
    # because there's a period during initial registration where a
    # library has no name. (TODO: we might be able to change this.)
    name = Column(Unicode, index=True)

=======

    # The official name of the library.
    name = Column(Unicode, index=True)

    # A URN that uniquely identifies the library. This is the URN
    # served by the library's Authentication for OPDS document.
    urn = Column(Unicode, index=True)

>>>>>>> 3fa5ea27
    # Human-readable explanation of who the library serves.
    description = Column(Unicode)

    # An internally generated unique URN. This is used in controller
    # URLs to identify a library. A registry will always use the same
    # URN to identify a given library, even if the library's OPDS
    # server changes.
    internal_urn = Column(
        Unicode, nullable=False, index=True, unique=True,
        default=lambda: "urn:uuid:" + str(uuid.uuid4())
    )

    # The URL to the library's Authentication for OPDS document. At
    # any given time, this URL is unique, but it may change over time
    # as libraries move to different servers.
    authentication_url = Column(Unicode, index=True, unique=True)

    # The URL to the library's OPDS server root.
    opds_url = Column(Unicode)

    # The URL to the library's patron-facing web page.
    web_url = Column(Unicode)
<<<<<<< HEAD
    
    # When our record of this library was last updated.
=======

    # When the library's record was last updated.
>>>>>>> 3fa5ea27
    timestamp = Column(DateTime, index=True,
                       default=lambda: datetime.datetime.utcnow(),
                       onupdate=lambda: datetime.datetime.utcnow())

    # The library's logo, as a data: URI.
    logo = Column(Unicode)

    # Constants for determining which stage a library is in.
    #
    # Which stage the library is actually in depends on the
    # combination of Library.library_stage (the library's opinion) and
    # Library.registry_stage (the registry's opinion).
    #
    # If either value is CANCELLED_STAGE, the library is in
    # CANCELLED_STAGE.
    #
    # Otherwise, if either value is TESTING_STAGE, the library is in
    # TESTING_STAGE.
    #
    # Otherwise, the library is in PRODUCTION_STAGE.
    TESTING_STAGE = 'testing'       # Library should show up in test feed
    PRODUCTION_STAGE = 'production' # Library should show up in production feed
    CANCELLED_STAGE = 'cancelled'   # Library should not show up in any feed
    stage_enum = Enum(
        TESTING_STAGE, PRODUCTION_STAGE, CANCELLED_STAGE, name='library_stage'
    )

    # The library's opinion about which stage a library should be in.
    _library_stage = Column(
        stage_enum, index=True, nullable=False, default=TESTING_STAGE,
        name="library_stage"
    )

    # The registry's opinion about which stage a library should be in.
    registry_stage = Column(
        stage_enum, index=True, nullable=False, default=TESTING_STAGE
    )

    # Can people get books from this library without authenticating?
    #
    # We store this specially because it might be useful to filter
    # for libraries of this type.
    anonymous_access = Column(Boolean, default=False)

    # Can eligible people get credentials for this library through
    # an online registration process?
    #
    # We store this specially because it might be useful to filter
    # for libraries of this type.
    online_registration = Column(Boolean, default=False)

    # To issue Short Client Tokens for this library, the registry must
    # share a short name and a secret with them.
    short_name = Column(Unicode, index=True, unique=True)

    # The shared secret is also used to authenticate requests in the
    # case where a library's URL has changed.
    shared_secret = Column(Unicode)

    # A library may have alternate names, e.g. "BPL" for the Brooklyn
    # Public Library.
    aliases = relationship("LibraryAlias", backref='library')

    # A library may serve one or more geographic areas.
    service_areas = relationship('ServiceArea', backref='library')

    # A library may serve one or more specific audiences.
    audiences = relationship('Audience', secondary='libraries_audiences',
                            back_populates="libraries")

    # The registry may have information about the library's
    # collections of materials. The registry doesn't need to know
    # details, but it's useful to know approximate counts when finding
    # libraries that serve specific language communities.
    collections = relationship("CollectionSummary", backref='library')
<<<<<<< HEAD
    
    # The registry may keep delegated patron identifiers (basically,
    # Adobe IDs) for a library's patrons. This allows the library's
    # patrons to decrypt Adobe ACS-encrypted books without having to
    # license separate Adobe Vendor ID and without the registry
    # knowing anything about the patrons.
=======

>>>>>>> 3fa5ea27
    delegated_patron_identifiers = relationship(
        "DelegatedPatronIdentifier", backref='library'
    )

    # A library may have miscellaneous URIs associated with it. Generally
    # speaking, the registry is only concerned about these URIs insofar as
    # it needs to verify that they work.
    hyperlinks = relationship("Hyperlink", backref='library')

    @validates('short_name')
    def validate_short_name(self, key, value):
        if not value:
            return value
        if '|' in value:
            raise ValueError(
                'Short name cannot contain the pipe character.'
            )
        return value.upper()

    @hybrid_property
    def library_stage(self):
        return self._library_stage

    @library_stage.setter
    def library_stage(self, value):
        """A library can't unilaterally go from being in production to
        not being in production.
        """
        if self.in_production and value != self.PRODUCTION_STAGE:
            raise ValueError(
                "This library is already in production; only the registry can take it out of production."
            )
        self._library_stage = value

    @property
    def in_production(self):
        """Is this library in production?

        If both the library and the registry think it should be, it is.
        """
        prod = self.PRODUCTION_STAGE
        return self.library_stage == prod and self.registry_stage == prod

    @classmethod
    def _feed_restriction(cls, production, library_field=None, registry_field=None):
        """Create a SQLAlchemy restriction that only finds libraries that
        ought to be in the given feed.

        :param production: A boolean. If True, then only libraries in
        the production stage should be included. If False, then
        libraries in the production or testing stages should be
        included.

        :return: A SQLAlchemy expression.
        """
        # The library's opinion
        if library_field is None:
            library_field = Library.library_stage
        # The registry's opinion
        if registry_field is None:
            registry_field = Library.registry_stage

        prod = cls.PRODUCTION_STAGE
        test = cls.TESTING_STAGE

        if production:
            # Both parties must agree that this library is
            # production-ready.
            return and_(library_field==prod, registry_field==prod)
        else:
            # Both parties must agree that this library is _either_
            # in the production stage or the testing stage.
            return and_(
                library_field.in_((prod, test)),
                registry_field.in_((prod, test))
            )

    @classmethod
    def relevant(cls, _db, target, language, audiences=None, production=True):
        """Find libraries that are most relevant for a user.

        :param target: The user's current location. May be a Geometry object or
        a 2-tuple (latitude, longitude).
        :param language: The ISO 639-1 code for the user's language.
        :param audiences: List of audiences the user is a member of.
        By default, only libraries with the PUBLIC audience are shown.
        :param production: If True, only libraries that are ready for
            production are shown.

        :return A Counter mapping Library objects to scores.
        """

        # Constants that determine the weights of different components of the score.
        # These may need to be adjusted when there are more libraries in the system to
        # test with.
        base_score = 1
        audience_factor = 1.01
        collection_size_factor = 1000
        focus_area_distance_factor = 0.005
        eligibility_area_distance_factor = 0.1
        focus_area_size_factor = 0.00000001
        score_threshold = 0.00001

        # By default, only show libraries that are for the general public.
        audiences = audiences or [Audience.PUBLIC]

        # Convert the target to a single point.
        if isinstance(target, tuple):
            target = GeometryUtility.point(*target)

        # Convert the language to 3-letter code.
        language_code = LanguageCodes.string_to_alpha_3(language)

        # Set up an alias for libraries and collection summaries for use in subqueries.
        libraries_collections = outerjoin(
            Library, CollectionSummary,
            Library.id==CollectionSummary.library_id
        ).alias("libraries_collections")

        # Check if each library has a public audience.
        public_audiences_subquery = select(
            [func.count()]
        ).where(
            and_(
                Audience.name==Audience.PUBLIC,
                libraries_audiences.c.library_id==libraries_collections.c.libraries_id,
            )
        ).select_from(
            libraries_audiences.join(Audience)
        ).lateral("public_audiences")

        # Check if each library has a non-public audience from
        # the user's audiences.
        non_public_audiences_subquery = select(
            [func.count()]
        ).where(
            and_(
                Audience.name!=Audience.PUBLIC,
                Audience.name.in_(audiences),
                libraries_audiences.c.library_id==libraries_collections.c.libraries_id,
            )
        ).select_from(
            libraries_audiences.join(Audience)
        ).lateral("non_public_audiences")

        # Increase the score if there was an audience match other than
        # public, and set it to 0 if there's no match at all.
        score = case(
            [
             # Audience match other than public.
             (non_public_audiences_subquery!=literal_column(str(0)),
              literal_column(str(base_score * audience_factor))),
             # Public audience.
             (public_audiences_subquery!=literal_column(str(0)),
              literal_column(str(base_score)))
            ],
            # No match.
            else_=literal_column(str(0)),
        )

        # Function that decreases exponentially as its input increases.
        def exponential_decrease(value):
            original_exponent = -1 * value
            # Prevent underflow and overflow errors by ensuring
            # the exponent is between -500 and 500.
            exponent = case(
                [(original_exponent > 500, literal_column(str(500))),
                 (original_exponent < -500, literal_column(str(-500)))],
                else_=original_exponent)
            return func.exp(exponent)

        # Get the maximum collection size for the user's language.
        collections_by_size = _db.query(CollectionSummary).filter(
            CollectionSummary.language==language_code).order_by(
            CollectionSummary.size.desc())

        if collections_by_size.count() == 0:
            max = 0
        else:
            max = collections_by_size.first().size

        # Only take collection size into account in the ranking if there's at
        # least one library with a non-empty collection in the user's language.
        if max > 0:
            # If we don't have any information about a library's collection size,
            # we'll just say there's one book. That way the library is ranked above
            # a library we know has 0 books, but below any libraries with more.
            # Maybe this should be larger, or should consider languages other than
            # the user's language.
            estimated_size = case(
                [(libraries_collections.c.collectionsummaries_id==None, literal_column("1"))],
                else_=libraries_collections.c.collectionsummaries_size
            )
            score_multiplier = (1 - exponential_decrease(1.0 * collection_size_factor * estimated_size / max))
            score = score * score_multiplier

        # Create a subquery for a type of service area.
        def service_area_subquery(type):
            return select(
                [Place.geometry, Place.type]
            ).where(
                and_(
                    ServiceArea.library_id==libraries_collections.c.libraries_id,
                    ServiceArea.type==type,
                )
            ).select_from(
                join(
                    ServiceArea, Place,
                    ServiceArea.place_id==Place.id
                )
            ).lateral()

        # Find each library's eligibility areas.
        eligibility_areas_subquery = service_area_subquery(ServiceArea.ELIGIBILITY)

        # Find each library's focus areas.
        focus_areas_subquery = service_area_subquery(ServiceArea.FOCUS)

        # Get the minimum distance from the target to any service area returned
        # by the subquery, in km. If a service area is "everywhere", the distance
        # is 0.
        def min_distance(subquery):
            return func.min(
                case(
                    [(subquery.c.type==Place.EVERYWHERE, literal_column(str(0)))],
                    else_=func.ST_Distance_Sphere(target, subquery.c.geometry)
                )
            ) / 1000

        # Minimum distance to any eligibility area.
        eligibility_min_distance = min_distance(eligibility_areas_subquery)

        # Minimum distance to any focus area.
        focus_min_distance = min_distance(focus_areas_subquery)

        # Decrease the score based on how far away the library's eligibility area is.
        score = score * exponential_decrease(1.0 * eligibility_area_distance_factor * eligibility_min_distance)

        # Decrease the score based on how far away the library's focus area is.
        score = score * exponential_decrease(1.0 * focus_area_distance_factor * focus_min_distance)

        # Decrease the score based on the sum of the sizes of the library's focus areas, in km^2.
        # This currently  assumes that the library's focus areas don't overlap, which may not be true.
        # If a focus area is "everywhere", the size is the area of Earth (510 million km^2).
        focus_area_size = func.sum(
            case(
                [(focus_areas_subquery.c.type==Place.EVERYWHERE, literal_column(str(510000000000000)))],
                else_=func.ST_Area(focus_areas_subquery.c.geometry)
            )
        ) / 1000000
        score = score * exponential_decrease(1.0 * focus_area_size_factor * focus_area_size)

        # Rank the libraries by score, and remove any libraries
        # that are below the score threshold.
        library_id_and_score = select(
            [libraries_collections.c.libraries_id,
             score.label("score"),
            ]
        ).having(
            score > literal_column(str(score_threshold))
        ).where(
            and_(
                # Query for either the production feed or the testing feed.
                cls._feed_restriction(
                    production,
                    libraries_collections.c.libraries_library_stage,
                    libraries_collections.c.libraries_registry_stage
                ),

                # Limit to the collection summaries for the user's
                # language. If a library has no collection for the
                # language, it's still included.
                or_(
                    libraries_collections.c.collectionsummaries_language==language_code,
                    libraries_collections.c.collectionsummaries_language==None
                )
            )
        ).select_from(
            libraries_collections
        ).group_by(
            libraries_collections.c.libraries_id,
            libraries_collections.c.collectionsummaries_id,
            libraries_collections.c.collectionsummaries_size,
        ).order_by(
            score.desc()
        )

        result = _db.execute(library_id_and_score)
        library_ids_and_scores = {r[0]: r[1] for r in result}
        # Look up the Library objects and return them with the scores.
        libraries = _db.query(Library).filter(Library.id.in_(library_ids_and_scores.keys()))
        c = Counter()
        for library in libraries:
            c[library] = library_ids_and_scores[library.id]
        return c

    @classmethod
    def nearby(cls, _db, target, max_radius=150, production=True):
        """Find libraries whose service areas include or are close to the
        given point.

        :param target: The starting point. May be a Geometry object or
         a 2-tuple (latitude, longitude).
        :param max_radius: How far out from the starting point to search
            for a library's service area, in kilometers.
        :param production: If True, only libraries that are ready for
            production are shown.

        :return: A database query that returns lists of 2-tuples
        (library, distance from starting point). Distances are
        measured in meters.
        """
<<<<<<< HEAD
=======

        # By default, only show libraries that have been approved.
        allowed_stages = allowed_stages or [cls.LIVE]

>>>>>>> 3fa5ea27
        # We start with a single point on the globe. Call this Point
        # A.
        if isinstance(target, tuple):
            target = GeometryUtility.point(*target)
        target_geography = cast(target, Geography)

        # Find another point on the globe that's 150 kilometers
        # northeast of Point A. Call this Point B.
        other_point = func.ST_Project(
            target_geography, max_radius*1000, func.radians(90.0)
        )
        other_point = cast(other_point, Geometry)

        # Determine the distance between Point A and Point B, in
        # radians. (150 kilometers is a different number of radians in
        # different parts of the world.)
        distance_to_other_point = func.ST_Distance(target, other_point)

        # Find all Places that are no further away from A than that
        # number of radians.
        nearby = func.ST_DWithin(target,
                                 Place.geometry,
                                 distance_to_other_point)

        # For each library served by such a place, calculate the
        # minimum distance between the library's service area and
        # Point A in meters.
        min_distance = func.min(func.ST_Distance_Sphere(target, Place.geometry))

        qu = _db.query(Library).join(Library.service_areas).join(
            ServiceArea.place)
        qu = qu.filter(cls._feed_restriction(production))
        qu = qu.filter(nearby)
        qu = qu.add_column(
                min_distance).group_by(Library.id).order_by(
                min_distance.asc())
        return qu

    @classmethod
    def search(cls, _db, target, query, production=True):
        """Try as hard as possible to find a small number of libraries
        that match the given query.

        :param target: Order libraries by their distance from this
         point. May be a Geometry object or a 2-tuple (latitude,
         longitude).

        :param query: String to search for.

        :param production: If True, only libraries that are ready for
            production are shown.
        """
        # We don't anticipate a lot of libraries or a lot of
        # localities with the same name, but we need to have _some_
        # kind of limit just to place an upper bound on how bad things
        # can get. This will guarantee we never return more than 20
        # results.
        max_libraries = 10

        if not query:
            # No query, no results.
            return []
        if target:
            if isinstance(target, tuple):
                here = GeometryUtility.point(*target)
            else:
                here = target
        else:
            here = None

        library_query, place_query, place_type = cls.query_parts(query)
        # We start with libraries that match the name query.
        if library_query:
            libraries_for_name = cls.search_by_library_name(
                _db, library_query, here, production).limit(
                    max_libraries).all()
        else:
            libraries_for_name = []

        # We tack on any additional libraries that match a place query.
        if place_query:
            libraries_for_location = cls.search_by_location_name(
                _db, place_query, place_type, here, production
            ).limit(max_libraries).all()
        else:
            libraries_for_location = []

        if libraries_for_name and libraries_for_location:
            # Filter out any libraries that show up in both lists.
            for_name = set(libraries_for_name)
            libraries_for_location = [
                x for x in libraries_for_location if not x in for_name
            ]
        return libraries_for_name + libraries_for_location

    @classmethod
    def search_by_library_name(cls, _db, name, here=None, production=True):
        """Find libraries whose name or alias matches the given name.

        :param name: Name of the library to search for.
        :param here: Order results by proximity to this location.
        :param production: If True, only libraries that are ready for
            production are shown.
        """

        qu = _db.query(Library).outerjoin(Library.aliases)
        if here:
            qu = qu.outerjoin(Library.service_areas).outerjoin(ServiceArea.place)

        name_matches = cls.fuzzy_match(Library.name, name)
        alias_matches = cls.fuzzy_match(LibraryAlias.name, name)
        qu = qu.filter(or_(name_matches, alias_matches))
        qu = qu.filter(cls._feed_restriction(production))
        if here:
            # Order by the minimum distance between one of the
            # library's service areas and the current location.
            min_distance = func.min(
                func.ST_Distance_Sphere(here, Place.geometry)
            )
            qu = qu.add_column(min_distance)
            qu = qu.group_by(Library.id)
            qu = qu.order_by(min_distance.asc())
        return qu

    @classmethod
    def search_by_location_name(cls, _db, query, type=None, here=None,
                                production=True):
        """Find libraries whose service area overlaps a place with
        the given name.

        :param query: Name of the place to search for.
        :param type: Restrict results to places of this type.
        :param here: Order results by proximity to this location.
        :param production: If True, only libraries that are ready for
            production are shown.
        """
        # For a library to match, the Place named by the query must
        # intersect a Place served by that library.
        named_place = aliased(Place)
        qu = _db.query(Library).join(
            Library.service_areas).join(
                ServiceArea.place).join(
                    named_place,
                    func.ST_Intersects(Place.geometry, named_place.geometry)
                ).outerjoin(named_place.aliases)
        qu = qu.filter(cls._feed_restriction(production))
        name_match = cls.fuzzy_match(named_place.external_name, query)
        alias_match = cls.fuzzy_match(PlaceAlias.name, query)
        qu = qu.filter(or_(name_match, alias_match))
        if type:
            qu = qu.filter(named_place.type==type)
        if here:
            min_distance = func.min(func.ST_Distance_Sphere(here, named_place.geometry))
            qu = qu.add_column(min_distance)
            qu = qu.group_by(Library.id)
            qu = qu.order_by(min_distance.asc())
        return qu

    us_zip = re.compile("^[0-9]{5}$")
    us_zip_plus_4 = re.compile("^[0-9]{5}-[0-9]{4}$")
    running_whitespace = re.compile("\s+")

    @classmethod
    def query_cleanup(cls, query):
        """Clean up a query."""
        query = query.lower()
        query = cls.running_whitespace.sub(" ", query).strip()

        # Correct the most common misspelling of 'library'.
        query = query.replace("libary", "library")
        return query

    @classmethod
    def as_postal_code(cls, query):
        """Try to interpret a query as a postal code."""
        if cls.us_zip.match(query):
            return query
        match = cls.us_zip_plus_4.match(query)
        if match:
            return query[:5]

    @classmethod
    def query_parts(cls, query):
        """Turn a query received by a user into a set of things to
        check against different bits of the database.
        """
        query = cls.query_cleanup(query)

        postal_code = cls.as_postal_code(query)
        if postal_code:
            # The query is a postal code. Don't even bother searching
            # for a library name -- just find that code.
            return None, postal_code, Place.POSTAL_CODE

        # In theory, absolutely anything could be a library name or
        # alias. We'll let Levenshtein distance take care of minor
        # typos, but we don't process the query very much before
        # seeing if it matches a library name.
        library_query = query

        # If the query looks like a library name, extract a location
        # from it. This will find the public library in Irvine from
        # "irvine public library", even though there is no library
        # called the "Irvine Public Library".
        #
        # NOTE: This will fall down if there is a place with "Library"
        # in the name, but there are no such places in the US.
        place_query = query
        place_type = None
        for indicator in 'public library', 'library':
            if indicator in place_query:
                place_query = place_query.replace(indicator, '').strip()

        place_query, place_type = Place.parse_name(place_query)

        return library_query, place_query, place_type

    @classmethod
    def fuzzy_match(cls, field, value):
        """Create a SQL clause that attempts a fuzzy match of the given
        field against the given value.

        If the field's value is less than six characters, we require
        an exact (case-insensitive) match. Otherwise, we require a
        Levenshtein distance of less than two between the field value and
        the provided value.
        """
        is_long = func.length(field) >= 6
        close_enough = func.levenshtein(func.lower(field), value) <= 2
        long_value_is_approximate_match = (is_long & close_enough)
        exact_match = field.ilike(value)
        return or_(long_value_is_approximate_match, exact_match)
<<<<<<< HEAD
    
=======

    @property
    def urn_uri(self):
        "Return the URN as a urn: URI."
        if not self.urn:
            return None
        if self.urn.startswith('urn:'):
            return self.urn
        else:
            return 'urn:' + self.urn

>>>>>>> 3fa5ea27
    def set_hyperlink(self, rel, *hrefs):
        """Make sure this library has a Hyperlink with the given `rel` that
        points to a Resource with one of the given `href`s.

        If there's already a matching Hyperlink, it will be returned
        unmodified. Otherwise, the first item in `hrefs` will be used
        as the basis for a new Hyperlink, or an existing Hyperlink
        will be modified to use the first item in `hrefs` as its
        Resource.

        :return: A 2-tuple (Hyperlink, is_modified). `is_modified`
            is True if a new Hyperlink was created _or_ an existing
            Hyperlink was modified.

        """
        if not rel:
            raise ValueError("No link relation was specified")
        if not hrefs:
            raise ValueError("No Hyperlink hrefs were specified")
        default_href = hrefs[0]
        _db = Session.object_session(self)
        hyperlink, is_modified = get_one_or_create(
            _db, Hyperlink, library=self, rel=rel,
        )

        if hyperlink.href not in hrefs:
            hyperlink.href = default_href
            is_modified = True

        return hyperlink, is_modified


class LibraryAlias(Base):

    """An alternate name for a library."""
    __tablename__ = 'libraryalias'

    id = Column(Integer, primary_key=True)
    library_id = Column(Integer, ForeignKey('libraries.id'), index=True)
    name = Column(Unicode, index=True)
    language = Column(Unicode(3), index=True)

    __table_args__ = (
        UniqueConstraint('library_id', 'name', 'language'),
    )


class ServiceArea(Base):
    """Designates a geographic area served by a Library.

    A ServiceArea maps a Library to a Place. People living in this
    Place have service from the Library.
    """
    __tablename__ = 'serviceareas'

    id = Column(Integer, primary_key=True)
    library_id = Column(
        Integer, ForeignKey('libraries.id'), index=True
    )

    place_id = Column(
        Integer, ForeignKey('places.id'), index=True
    )

    # A library may have a ServiceArea because people in that area are
    # eligible for service, or because the library specifically
    # focuses on that area.
    ELIGIBILITY = 'eligibility'
    FOCUS = 'focus'
    servicearea_type_enum = Enum(
        ELIGIBILITY, FOCUS, name='servicearea_type'
    )
    type = Column(servicearea_type_enum,
                  index=True, nullable=False, default=ELIGIBILITY)

    __table_args__ = (
        UniqueConstraint('library_id', 'place_id', 'type'),
    )


class Place(Base):
    __tablename__ = 'places'

    # These are the kinds of places we keep track of. These are not
    # supposed to be precise terms. Each census-designated place is
    # called a 'city', even if it's not a city in the legal sense.
    # Countries that call their top-level administrative divisions something
    # other than 'states' can still use 'state' as their type.
    NATION = 'nation'
    STATE = 'state'
    COUNTY = 'county'
    CITY = 'city'
    POSTAL_CODE = 'postal_code'
    LIBRARY_SERVICE_AREA = 'library_service_area'
    EVERYWHERE = 'everywhere'

    id = Column(Integer, primary_key=True)

    # The type of place.
    type = Column(Unicode(255), index=True, nullable=False)

    # The unique ID given to this place in the data source it was
    # derived from.
    external_id = Column(Unicode, index=True)

    # The name given to this place by the data source it was
    # derived from.
    external_name = Column(Unicode, index=True)

    # A canonical abbreviated name for this place. Generally used only
    # for nations and states.
    abbreviated_name = Column(Unicode, index=True)

    # The most convenient place that 'contains' this place. For most
    # places the most convenient parent will be a state. For states,
    # the best parent will be a nation. A nation has no parent; neither
    # does 'everywhere'.
    parent_id = Column(
        Integer, ForeignKey('places.id'), index=True
    )

    children = relationship(
        "Place",
        backref=backref("parent", remote_side = [id]),
        lazy="joined"
    )

    # The geography of the place itself. It is stored internally as a
    # geometry, which means we have to cast to Geography when doing
    # calculations.
    geometry = Column(Geometry(srid=4326), nullable=True)

    aliases = relationship("PlaceAlias", backref='place')

    service_areas = relationship("ServiceArea", backref="place")

    @classmethod
    def everywhere(self, _db):
        """Return a special Place that represents everywhere.

        This place has no .geometry, so attempts to use it in
        geographic comparisons will fail.
        """
        place, is_new = get_one_or_create(
            _db, Place, type=self.EVERYWHERE,
            create_method_kwargs=dict(external_id="Everywhere",
                                      external_name="Everywhere")
        )
        return place

    @classmethod
    def larger_place_types(cls, type):
        """Return a list of place types known to be bigger than `type`.

        Places don't form a strict heirarchy. In particular, ZIP codes
        are not 'smaller' than cities. But counties and cities are
        smaller than states, and states are smaller than nations, so
        if you're searching inside a state for a place called "Japan",
        you know that the nation of Japan is not what you're looking
        for.
        """
        larger = [Place.EVERYWHERE]
        if type not in (Place.NATION, Place.EVERYWHERE):
            larger.append(Place.NATION)
        if type in (Place.COUNTY, Place.CITY, Place.POSTAL_CODE):
            larger.append(Place.STATE)
        if type == Place.CITY:
            larger.append(Place.COUNTY)
        return larger

    @classmethod
    def parse_name(cls, place_name):
        """Try to extract a place type from a name.

        :return: A 2-tuple (place_name, place_type)

        e.g. "Kern County" becomes ("Kern", Place.COUNTY)
        "Arizona State" becomes ("Arizona", Place.STATE)
        "Chicago" becaomes ("Chicago", None)
        """
        check = place_name.lower()
        place_type = None
        if check.endswith(' county'):
            place_name = place_name[:-7]
            place_type = Place.COUNTY

        if check.endswith(' state'):
            place_name = place_name[:-6]
            place_type = Place.STATE
        return place_name, place_type

    @classmethod
    def lookup_by_name(cls, _db, name, place_type=None):
        """Look up one or more Places by name.
        """
        if not place_type:
            name, place_type = cls.parse_name(name)
        qu = _db.query(Place).outerjoin(PlaceAlias).filter(
            or_(Place.external_name==name, Place.abbreviated_name==name,
                PlaceAlias.name==name)
        )
        if place_type:
            qu = qu.filter(Place.type==place_type)
        return qu

    @classmethod
    def lookup_one_by_name(cls, _db, name, place_type=None):
        return cls.lookup_by_name(_db, name, place_type).one()

    @classmethod
    def name_parts(cls, name):
        """Split a nested geographic name into parts.

        "Boston, MA" is split into ["MA", "Boston"]
        "Lake County, Ohio, USA" is split into
        ["USA", "Ohio", "Lake County"]

        There is no guarantee that these place names correspond to
        Places in the database.

        :param name: The name to split into parts.
        :return: A list of place names, with the largest place at the front
           of the list.
        """
        return [x.strip() for x in reversed(name.split(",")) if x.strip()]

    def overlaps_not_counting_border(self, qu):
        """Modifies a filter to find places that have points inside this
        Place, not counting the border.

        Connecticut has no points inside New York, but the two states
        share a border. This method creates a more real-world notion
        of 'inside' that does not count a shared border.
        """
        intersects = Place.geometry.intersects(self.geometry)
        touches = func.ST_Touches(Place.geometry, self.geometry)
        return qu.filter(intersects).filter(touches==False)

    def lookup_inside(self, name):
        """Look up a named Place that geographically intersects this Place.

        :return: A Place object, or None if no match could be found.

        :raise MultipleResultsFound: If more than one Place with the
        given name intersects with this Place.
        """
        parts = Place.name_parts(name)
        if len(parts) > 1:
            # We're trying to look up a scoped name such as "Boston,
            # MA". `name_parts` has turned "Boston, MA" into ["MA",
            # "Boston"].
            #
            # Now we need to look for "MA" inside ourselves, and then
            # look for "Boston" inside the object we get back.
            look_in_here = self
            for part in parts:
                look_in_here = look_in_here.lookup_inside(part)
                if not look_in_here:
                    # A link in the chain has failed. Return None
                    # immediately.
                    return None
            # Every link in the chain has succeeded, and `must_be_inside`
            # now contains the Place we were looking for.
            return look_in_here

        # If we get here, it means we're looking up "Boston" within
        # Massachussets, or "Kern County" within the United States.
        # In other words, we expect to find at most one place with
        # this name inside the `must_be_inside` object.
        #
        # If we find more than one, it's an error. The name should
        # have been scoped better. This will happen if you search for
        # "Springfield" or "Lake County" within the United States,
        # instead of specifying which state you're talking about.
        _db = Session.object_session(self)
        qu = Place.lookup_by_name(_db, name).filter(Place.type!=self.type)

        # Don't look in a place type known to be 'bigger' than this
        # place.
        exclude_types = Place.larger_place_types(self.type)
        qu = qu.filter(~Place.type.in_(exclude_types))

        if self.geometry is not None:
            qu = self.overlaps_not_counting_border(qu)
        places = qu.all()
        if len(places) == 0:
            return None
        if len(places) > 1:
            raise MultipleResultsFound(
                "More than one place called %s inside %s." % (
                    name, self.external_name
                )
            )
        return places[0]

    def served_by(self):
        """Find all Libraries with a ServiceArea whose Place overlaps
        this Place, not counting the border.

        A Library whose ServiceArea borders this place, but does not
        intersect this place, is not counted. This way, the state
        library from the next state over doesn't count as serving your
        state.
        """
        _db = Session.object_session(self)
        qu = _db.query(Library).join(Library.service_areas).join(
            ServiceArea.place)
        qu = self.overlaps_not_counting_border(qu)
        return qu

    def __repr__(self):
        if self.parent:
            parent = self.parent.external_name
        else:
            parent = None
        if self.abbreviated_name:
            abbr = "abbr=%s " % self.abbreviated_name
        else:
            abbr = ''
        output = u"<Place: %s type=%s %sexternal_id=%s parent=%s>" % (
            self.external_name, self.type, abbr, self.external_id, parent
        )
        return output.encode("utf8")


class PlaceAlias(Base):

    """An alternate name for a place."""
    __tablename__ = 'placealiases'

    id = Column(Integer, primary_key=True)
    place_id = Column(Integer, ForeignKey('places.id'), index=True)
    name = Column(Unicode, index=True)
    language = Column(Unicode(3), index=True)

    __table_args__ = (
        UniqueConstraint('place_id', 'name', 'language'),
    )


class Audience(Base):
    """A class of person served by a library."""
    __tablename__ = 'audiences'

    # The general public
    PUBLIC = "public"

    # Pre-university students
    EDUCATIONAL_PRIMARY = "educational-primary"

    # University students
    EDUCATIONAL_SECONDARY = "educational-secondary"

    # Academics and researchers
    RESEARCH = "research"

    # People with print disabilities
    PRINT_DISABILITY = "print-disability"

    # A catch-all for other specialized audiences.
    OTHER = "other"

    KNOWN_AUDIENCES = [
        PUBLIC, EDUCATIONAL_PRIMARY, EDUCATIONAL_SECONDARY, RESEARCH,
        PRINT_DISABILITY, OTHER
    ]

    id = Column(Integer, primary_key=True)
    name = Column(Unicode, index=True, unique=True)

    libraries = relationship("Library", secondary='libraries_audiences',
                             back_populates="audiences")

    @classmethod
    def lookup(cls, _db, name):
        if name not in cls.KNOWN_AUDIENCES:
            raise ValueError(_("Unknown audience: %(name)s", name=name))
        audience, is_new = get_one_or_create(_db, Audience, name=name)
        return audience

class CollectionSummary(Base):
    """A summary of a collection held by a library.

    We only need to know the language of the collection and
    approximately how big it is.
    """
    __tablename__ = 'collectionsummaries'

    id = Column(Integer, primary_key=True)
    library_id = Column(Integer, ForeignKey('libraries.id'), index=True)
    language = Column(Unicode)
    size = Column(Integer)

    @classmethod
    def set(cls, library, language, size):
        """Create or update a CollectionSummary for the given
        library and language.

        :return: An up-to-date CollectionSummary.
        """
        _db = Session.object_session(library)

        size = int(size)
        if size < 0:
            raise ValueError(_("Collection size cannot be negative."))

        # This might return None, which is fine. We'll store it as a
        # collection with an unknown language. This also covers the
        # case where the library specifies its collection size but
        # doesn't mention any languages.
        language_code = LanguageCodes.string_to_alpha_3(language)

        summary, is_new = get_one_or_create(
            _db, CollectionSummary, library=library,
            language=language_code
        )
        summary.size = size
        return summary

Index("ix_collectionsummary_language_size", CollectionSummary.language, CollectionSummary.size)


class Hyperlink(Base):
    """A link between a Library and a Resource.

    We trust that the Resource is actually associated with the Library
    because the library told us about it; either directly, during
    registration, or by putting a link in its Authentication For OPDS
    document.
    """
    INTEGRATION_CONTACT_REL = "http://librarysimplified.org/rel/integration-contact"
    COPYRIGHT_DESIGNATED_AGENT_REL = "http://librarysimplified.org/rel/designated-agent/copyright"
    HELP_REL = "help"

    # Descriptions of the link relations, used in emails.
    REL_DESCRIPTIONS = {
        INTEGRATION_CONTACT_REL: "integration point of contact",
        COPYRIGHT_DESIGNATED_AGENT_REL: "copyright designated agent",
        HELP_REL: "patron help contact address",
    }

    # Hyperlinks with these relations are not for public consumption.
    PRIVATE_RELS = [INTEGRATION_CONTACT_REL]

    __tablename__ = 'hyperlinks'

    id = Column(Integer, primary_key=True)
    rel = Column(Unicode, index=True, nullable=False)
    library_id = Column(Integer, ForeignKey('libraries.id'), index=True)
    resource_id = Column(Integer, ForeignKey('resources.id'), index=True)

    # A Library can have multiple links with the same rel, but we only
    # need to keep track of one.
    __table_args__ = (
        UniqueConstraint('library_id', 'rel'),
    )

    @hybrid_property
    def href(self):
        if not self.resource:
            return None
        return self.resource.href

    @href.setter
    def href(self, url):
        _db = Session.object_session(self)
        resource, is_new = get_one_or_create(_db, Resource, href=url)
        self.resource = resource

    def notify(self, emailer, url_for):
        """Notify the target of this hyperlink that it is, in fact,
        a target of the hyperlink.

        If the underlying resource needs a new validation, an
        ADDRESS_NEEDS_CONFIRMATION email will be sent, asking the person on
        the other end to confirm the address. Otherwise, an
        ADDRESS_DESIGNATED email will be sent, informing the person on
        the other end that their (probably already validated) email
        address was associated with another library.

        :param emailer: An Emailer, for sending out the email.
        :param url_for: An implementation of Flask's url_for, used to
            generate a validation link if necessary.
        """
        if not emailer or not url_for:
            # We can't actually send any emails.
            return
        _db = Session.object_session(self)

        # These shouldn't happen, but just to be safe, do nothing if
        # this Hyperlink is disconnected from the other data model
        # objects it needs to do its job.
        resource = self.resource
        library = self.library
        if not resource or not library:
            return

        # Default to sending an informative email with no validation
        # link.
        email_type = Emailer.ADDRESS_DESIGNATED
        to_address = resource.href
        if to_address.startswith('mailto:'):
            to_address = to_address[7:]
        deadline = None

        validation, is_new = get_one_or_create(
            _db, Validation, resource=resource
        )
        if is_new or not validation.active:
            # Either this Validation was just created or it expired
            # before being verified. Restart the validation process
            # and send an email that includes a validation link.
            validation.restart()
            email_type = Emailer.ADDRESS_NEEDS_CONFIRMATION

        # Create values for all the variables expected by the default
        # templates.
        template_args = dict(
            rel_desc = Hyperlink.REL_DESCRIPTIONS.get(self.rel, self.rel),
            library=library.name,
            library_web_url = library.web_url,
            email=to_address,
            registry_support=ConfigurationSetting.sitewide(
                _db, Configuration.REGISTRY_CONTACT_EMAIL
            ).value,
        )
        if email_type == Emailer.ADDRESS_NEEDS_CONFIRMATION:
            template_args['confirmation_link'] = url_for(
                "confirm_resource", resource_id=resource.id, secret=validation.secret
            )
        body = emailer.send(email_type, to_address, **template_args)
        return body


class Resource(Base):
    """A URI, potentially linked to multiple libraries, or to a single
    library through multiple relationships.

    e.g. a library consortium may use a single email address as the
    patron help address and the integration contact address for all of
    its libraries. That address only needs to be validated once.
    """
    __tablename__ = 'resources'

    id = Column(Integer, primary_key=True)
    href = Column(Unicode, nullable=False, index=True, unique=True)
    hyperlinks = relationship("Hyperlink", backref="resource")

    # Every Resource may have at most one Validation. There's no
    # need to validate it separately for every relationship.
    validation_id = Column(Integer, ForeignKey('validations.id'),
                           index=True)

    def restart_validation(self):
        """Start or restart the validation process for this resource."""
        if not self.validation:
            _db = Session.object_session(self)
            self.validation, ignore = create(_db, Validation)
        self.validation.restart()
        return self.validation


class Validation(Base):
    """An attempt (successful, in-progress, or failed) to validate a
    Resource.
    """
    __tablename__ = 'validations'

    EXPIRES_AFTER = datetime.timedelta(days=1)

    id = Column(Integer, primary_key=True)
    success = Column(Boolean, index=True, default=False)
    started_at = Column(DateTime, index=True, nullable=False,
                        default = lambda x: datetime.datetime.utcnow())

    # Used in OPDS catalogs to convey the status of a validation attempt.
    STATUS_PROPERTY = "https://schema.org/reservationStatus"

    # These constants are used in OPDS catalogs as values of
    # schema:reservationStatus.
    CONFIRMED = "https://schema.org/ReservationConfirmed"
    IN_PROGRESS = "https://schema.org/ReservationPending"
    INACTIVE = "https://schema.org/ReservationCancelled"

    # The only way to validate a Resource is to prove you know the
    # corresponding secret.
    secret = Column(Unicode, default=generate_secret, unique=True)

    resource = relationship(
        "Resource", backref=backref("validation", uselist=False), uselist=False
    )


    def restart(self):
        """Start a new validation attempt, cancelling any previous attempt.

        This does not send out a validation email -- that needs to be
        handled separately by something capable of generating the URL
        to the validation controller.
        """
        self.started_at = datetime.datetime.utcnow()
        self.secret = generate_secret()
        self.success = False

    @property
    def deadline(self):
        if self.success:
            return None
        return self.started_at + self.EXPIRES_AFTER

    @property
    def active(self):
        """Is this Validation still active?

        An inactive Validation can't be marked as successful -- it
        needs to be reset.
        """
        now = datetime.datetime.utcnow()
        return not self.success and now < self.deadline

    def mark_as_successful(self):
        """Register the fact that the validation attempt has succeeded."""
        if self.success:
            raise Exception("This validation has already succeeded.")
        if not self.active:
            raise Exception("This validation has expired.")
        self.secret = None
        self.success = True

        # TODO: This may cause one or more libraries to switch from
        # "not completely validated" to "completely validated".


class DelegatedPatronIdentifier(Base):
    """An identifier generated by the library registry which identifies a
    patron of one of the libraries.

    This is probably an Adobe Account ID.
    """
    ADOBE_ACCOUNT_ID = u'Adobe Account ID'

    __tablename__ = 'delegatedpatronidentifiers'
    id = Column(Integer, primary_key=True)
    type = Column(String(255), index=True)
    library_id = Column(Integer, ForeignKey('libraries.id'), index=True)

    # This is the ID the foreign library gives us when referring to
    # this patron.
    patron_identifier = Column(String(255), index=True)

    # This is the identifier we made up for the patron. This is what the
    # foreign library is trying to look up.
    delegated_identifier = Column(String)

    __table_args__ = (
        UniqueConstraint('type', 'library_id', 'patron_identifier'),
    )

    @classmethod
    def get_one_or_create(
            cls, _db, library, patron_identifier, identifier_type,
            create_function
    ):
        """Look up the delegated identifier for the given patron. If there is
        none, create one.

        :param library: The Library in charge of the patron's record.

        :param patron_identifier: An identifier used by that library
         to distinguish between this patron and others. This should be
         an identifier created solely for the purpose of identifying
         the patron with the library registry, and not (e.g.) the
         patron's barcode.

        :param identifier_type: The type of the delegated identifier
         to look up. (probably ADOBE_ACCOUNT_ID)

        :param create_function: If this patron does not have a
         DelegatedPatronIdentifier, one will be created, and the given
         function will be called to determine the value of
         DelegatedPatronIdentifier.delegated_identifier.

        :return: A 2-tuple (DelegatedPatronIdentifier, is_new)
        """
        identifier, is_new = get_one_or_create(
            _db, DelegatedPatronIdentifier, library=library,
            patron_identifier=patron_identifier, type=identifier_type
        )
        if is_new:
            identifier.delegated_identifier = create_function()
        return identifier, is_new


class ShortClientTokenDecoder(ShortClientTokenTool):
    """Turn a short client token into a DelegatedPatronIdentifier.

    Used by the library registry. Not used by the circulation manager.

    See util/short_client_token.py for the corresponding encoder.
    """

    def uuid(self):
        """Create a new UUID URN compatible with the Vendor ID system."""
        u = str(uuid.uuid1(self.node_value))
        # This chop is required by the spec. I have no idea why, but
        # since the first part of the UUID is the least significant,
        # it doesn't do much damage.
        value = "urn:uuid:0" + u[1:]
        return value

    def __init__(self, node_value):
        super(ShortClientTokenDecoder, self).__init__()
        self.node_value = node_value

    def decode(self, _db, token):
        """Decode a short client token.

        :return: a DelegatedPatronIdentifier

        :raise ValueError: When the token is not valid for any reason.
        """
        if not '|' in token:
            raise ValueError(
                'Supposed client token "%s" does not contain a pipe.' % token
            )

        username, password = token.rsplit('|', 1)
        return self.decode_two_part(_db, username, password)

    def decode_two_part(self, _db, username, password):
        """Decode a short client token that has already been split into
        two parts.
        """
        try:
            signature = self.adobe_base64_decode(password)
        except Exception, e:
            raise ValueError("Invalid password: %s" % password)
        return self._decode(_db, username, signature)

    def _decode(self, _db, token, supposed_signature):
        """Make sure a client token is properly formatted, correctly signed,
        and not expired.
        """
        if token.count('|') < 2:
            raise ValueError("Invalid client token: %s" % token)
        library_short_name, expiration, patron_identifier = token.split("|", 2)

        library_short_name = library_short_name.upper()

        # Look up the Library object based on short name.
        library = get_one(_db, Library, short_name=library_short_name)
        if not library:
            raise ValueError(
                "I don't know how to handle tokens from library \"%s\"" % library_short_name
            )
        secret = library.shared_secret

        try:
            expiration = float(expiration)
        except ValueError:
            raise ValueError('Expiration time "%s" is not numeric.' % expiration)

        # We don't police the content of the patron identifier but there
        # has to be _something_ there.
        if not patron_identifier:
            raise ValueError(
                "Token %s has empty patron identifier." % token
            )

        # Don't bother checking an expired token.
        #
        # Currently there are two ways of specifying a token's
        # expiration date: as a number of minutes since self.SCT_EPOCH
        # or as a number of seconds since self.JWT_EPOCH.
        now = datetime.datetime.utcnow()

        # NOTE: The JWT code needs to be removed by the year 4869 or
        # this will break.
        if expiration < 1500000000:
            # This is a number of minutes since the start of 2017.
            expiration = self.SCT_EPOCH + datetime.timedelta(
                minutes=expiration
            )
        else:
            # This is a number of seconds since the start of 1970.
            expiration = self.JWT_EPOCH + datetime.timedelta(seconds=expiration)

        if expiration < now:
            raise ValueError(
                "Token %s expired at %s (now is %s)." % (
                    token, expiration, now
                )
            )

        # Sign the token and check against the provided signature.
        key = self.signer.prepare_key(secret)
        actual_signature = self.signer.sign(token, key)

        if actual_signature != supposed_signature:
            raise ValueError(
                "Invalid signature for %s." % token
            )

        # We have a Library, and a patron identifier which we know is valid.
        # Find or create a DelegatedPatronIdentifier for this person.
        delegated_patron_identifier, is_new = (
            DelegatedPatronIdentifier.get_one_or_create(
                _db, library, patron_identifier,
                DelegatedPatronIdentifier.ADOBE_ACCOUNT_ID, self.uuid
            )
        )
        return delegated_patron_identifier

class ExternalIntegration(Base):

    """An external integration contains configuration for connecting
    to a third-party API.
    """

    # Possible goals of ExternalIntegrations.

    # These integrations are associated with external services such as
    # Adobe Vendor ID, which manage access to DRM-dependent content.
    DRM_GOAL = u'drm'

    # Integrations with DRM_GOAL
    ADOBE_VENDOR_ID = u'Adobe Vendor ID'

    # These integrations are associated with external services that
    # collect logs of server-side events.
    LOGGING_GOAL = u'logging'

    # Integrations with LOGGING_GOAL
    INTERNAL_LOGGING = u'Internal logging'
    LOGGLY = u'Loggly'

    # These integrations are for sending email.
    EMAIL_GOAL = u'email'

    # Integrations with EMAIL_GOAL
    SMTP = u'SMTP'

    # If there is a special URL to use for access to this API,
    # put it here.
    URL = u"url"

    # If access requires authentication, these settings represent the
    # username/password or key/secret combination necessary to
    # authenticate. If there's a secret but no key, it's stored in
    # 'password'.
    USERNAME = u"username"
    PASSWORD = u"password"

    __tablename__ = 'externalintegrations'
    id = Column(Integer, primary_key=True)

    # Each integration should have a protocol (explaining what type of
    # code or network traffic we need to run to get things done) and a
    # goal (explaining the real-world goal of the integration).
    #
    # Basically, the protocol is the 'how' and the goal is the 'why'.
    protocol = Column(Unicode, nullable=False)
    goal = Column(Unicode, nullable=True)

    # A unique name for this ExternalIntegration. This is primarily
    # used to identify ExternalIntegrations from command-line scripts.
    name = Column(Unicode, nullable=True, unique=True)

    # Any additional configuration information goes into
    # ConfigurationSettings.
    settings = relationship(
        "ConfigurationSetting", backref="external_integration",
        lazy="joined", cascade="save-update, merge, delete, delete-orphan",
    )

    def __repr__(self):
        return u"<ExternalIntegration: protocol=%s goal='%s' settings=%d ID=%d>" % (
            self.protocol, self.goal, len(self.settings), self.id)

    @classmethod
    def lookup(cls, _db, protocol, goal):
        integrations = _db.query(cls).filter(
            cls.protocol==protocol, cls.goal==goal
        )

        integrations = integrations.all()
        if len(integrations) > 1:
            logging.warn("Multiple integrations found for '%s'/'%s'" % (protocol, goal))

        if not integrations:
            return None
        return integrations[0]

    @hybrid_property
    def url(self):
        return self.setting(self.URL).value

    @url.setter
    def url(self, new_url):
        self.set_setting(self.URL, new_url)

    @hybrid_property
    def username(self):
        return self.setting(self.USERNAME).value

    @username.setter
    def username(self, new_username):
        self.set_setting(self.USERNAME, new_username)

    @hybrid_property
    def password(self):
        return self.setting(self.PASSWORD).value

    @password.setter
    def password(self, new_password):
        return self.set_setting(self.PASSWORD, new_password)

    def set_setting(self, key, value):
        """Create or update a key-value setting for this ExternalIntegration."""
        setting = self.setting(key)
        setting.value = value
        return setting

    def setting(self, key):
        """Find or create a ConfigurationSetting on this ExternalIntegration.

        :param key: Name of the setting.
        :return: A ConfigurationSetting
        """
        return ConfigurationSetting.for_externalintegration(
            key, self
        )

    def explain(self, include_secrets=False):
        """Create a series of human-readable strings to explain an
        ExternalIntegration's settings.

        :param include_secrets: For security reasons,
           sensitive settings such as passwords are not displayed by default.

        :return: A list of explanatory strings.
        """
        lines = []
        lines.append("ID: %s" % self.id)
        if self.name:
            lines.append("Name: %s" % self.name)
        lines.append("Protocol/Goal: %s/%s" % (self.protocol, self.goal))

        def key(setting):
            if setting.library:
                return setting.key, setting.library.name
            return (setting.key, None)
        for setting in sorted(self.settings, key=key):
            explanation = "%s='%s'" % (setting.key, setting.value)
            if setting.library:
                explanation = "%s (applies only to %s)" % (
                    explanation, setting.library.name
                )
            if include_secrets or not setting.is_secret:
                lines.append(explanation)
        return lines


class ConfigurationSetting(Base):
    """An extra piece of site configuration.

    A ConfigurationSetting may be associated with an
    ExternalIntegration, a Library, both, or neither.

    * The secret used by the circulation manager to sign OAuth bearer
      tokens is not associated with an ExternalIntegration or with a
      Library.

    * The link to a library's privacy policy is associated with the
      Library, but not with any particular ExternalIntegration.

    * The "website ID" for an Overdrive collection is associated with
      an ExternalIntegration (the Overdrive integration), but not with
      any particular Library (since multiple libraries might share an
      Overdrive collection).

    * The "identifier prefix" used to determine which library a patron
      is a patron of, is associated with both a Library and an
      ExternalIntegration.
    """
    __tablename__ = 'configurationsettings'
    id = Column(Integer, primary_key=True)
    external_integration_id = Column(
        Integer, ForeignKey('externalintegrations.id'), index=True
    )
    library_id = Column(
        Integer, ForeignKey('libraries.id'), index=True
    )
    key = Column(Unicode, index=True)
    _value = Column(Unicode, name="value")

    __table_args__ = (
        UniqueConstraint('external_integration_id', 'library_id', 'key'),
    )

    def __repr__(self):
        return u'<ConfigurationSetting: key=%s, ID=%d>' % (
            self.key, self.id)

    @classmethod
    def sitewide_secret(cls, _db, key):
        """Find or create a sitewide shared secret.

        The value of this setting doesn't matter, only that it's
        unique across the site and that it's always available.
        """
        secret = ConfigurationSetting.sitewide(_db, key)
        if not secret.value:
            secret.value = generate_secret()
            # Commit to get this in the database ASAP.
            _db.commit()
        return secret.value

    @classmethod
    def explain(cls, _db, include_secrets=False):
        """Explain all site-wide ConfigurationSettings."""
        lines = []
        site_wide_settings = []

        for setting in _db.query(ConfigurationSetting).filter(
                ConfigurationSetting.library_id==None).filter(
                    ConfigurationSetting.external_integration==None):
            if not include_secrets and setting.key.endswith("_secret"):
                continue
            site_wide_settings.append(setting)
        if site_wide_settings:
            lines.append("Site-wide configuration settings:")
            lines.append("---------------------------------")
        for setting in sorted(site_wide_settings, key=lambda s: s.key):
            lines.append("%s='%s'" % (setting.key, setting.value))
        return lines

    @classmethod
    def sitewide(cls, _db, key):
        """Find or create a sitewide ConfigurationSetting."""
        return cls.for_library_and_externalintegration(_db, key, None, None)

    @classmethod
    def for_library(cls, key, library):
        """Find or create a ConfigurationSetting for the given Library."""
        _db = Session.object_session(library)
        return cls.for_library_and_externalintegration(_db, key, library, None)

    @classmethod
    def for_externalintegration(cls, key, externalintegration):
        """Find or create a ConfigurationSetting for the given
        ExternalIntegration.
        """
        _db = Session.object_session(externalintegration)
        return cls.for_library_and_externalintegration(
            _db, key, None, externalintegration
        )

    @classmethod
    def for_library_and_externalintegration(
            cls, _db, key, library, external_integration
    ):
        """Find or create a ConfigurationSetting associated with a Library
        and an ExternalIntegration.
        """
        library_id = None
        if library:
            library_id = library.id
        setting, ignore = get_one_or_create(
            _db, ConfigurationSetting,
            library_id=library_id, external_integration=external_integration,
            key=key
        )
        return setting

    @property
    def library(self):
        _db = Session.object_session(self)
        if self.library_id:
            return get_one(_db, Library, id=self.library_id)
        return None

    @hybrid_property
    def value(self):
        """What's the current value of this configuration setting?

        If not present, the value may be inherited from some other
        ConfigurationSetting.
        """
        if self._value:
            # An explicitly set value always takes precedence.
            return self._value
        elif self.library_id and self.external_integration:
            # This is a library-specific specialization of an
            # ExternalIntegration. Treat the value set on the
            # ExternalIntegration as a default.
            return self.for_externalintegration(
                self.key, self.external_integration).value
        elif self.library_id:
            # This is a library-specific setting. Treat the site-wide
            # value as a default.
            _db = Session.object_session(self)
            return self.sitewide(_db, self.key).value
        return self._value

    @value.setter
    def value(self, new_value):
        self._value = new_value

    def setdefault(self, default=None):
        """If no value is set, set it to `default`.
        Then return the current value.
        """
        if self.value is None:
            self.value = default
        return self.value

    @classmethod
    def _is_secret(self, key):
        """Should the value of the given key be treated as secret?

        This will have to do, in the absence of programmatic ways of
        saying that a specific setting should be treated as secret.
        """
        return any(
            key == x or
            key.startswith('%s_' % x) or
            key.endswith('_%s' % x) or
            ("_%s_" %x) in key
            for x in ('secret', 'password')
        )

    @property
    def is_secret(self):
        """Should the value of this key be treated as secret?"""
        return self._is_secret(self.key)

    def value_or_default(self, default):
        """Return the value of this setting. If the value is None,
        set it to `default` and return that instead.
        """
        if self.value is None:
            self.value = default
        return self.value

    MEANS_YES = set(['true', 't', 'yes', 'y'])
    @property
    def bool_value(self):
        """Turn the value into a boolean if possible.

        :return: A boolean, or None if there is no value.
        """
        if self.value:
            if self.value.lower() in self.MEANS_YES:
                return True
            return False
        return None

    @property
    def int_value(self):
        """Turn the value into an int if possible.

        :return: An integer, or None if there is no value.

        :raise ValueError: If the value cannot be converted to an int.
        """
        if self.value:
            return int(self.value)
        return None

    @property
    def float_value(self):
        """Turn the value into an float if possible.

        :return: A float, or None if there is no value.

        :raise ValueError: If the value cannot be converted to a float.
        """
        if self.value:
            return float(self.value)
        return None

    @property
    def json_value(self):
        """Interpret the value as JSON if possible.

        :return: An object, or None if there is no value.

        :raise ValueError: If the value cannot be parsed as JSON.
        """
        if self.value:
            return json.loads(self.value)
        return None

# Join tables for many-to-many relationships

libraries_audiences = Table(
    'libraries_audiences', Base.metadata,
     Column(
         'library_id', Integer, ForeignKey('libraries.id'),
         index=True, nullable=False
     ),
     Column(
         'audience_id', Integer, ForeignKey('audiences.id'),
         index=True, nullable=False
     ),
     UniqueConstraint('library_id', 'audience_id'),
 )
<|MERGE_RESOLUTION|>--- conflicted
+++ resolved
@@ -214,7 +214,6 @@
     __tablename__ = 'libraries'
 
     id = Column(Integer, primary_key=True)
-<<<<<<< HEAD
     
     # The official name of the library.  This is not unique because
     # there are many "Springfield Public Library"s.  This is nullable
@@ -222,16 +221,6 @@
     # library has no name. (TODO: we might be able to change this.)
     name = Column(Unicode, index=True)
 
-=======
-
-    # The official name of the library.
-    name = Column(Unicode, index=True)
-
-    # A URN that uniquely identifies the library. This is the URN
-    # served by the library's Authentication for OPDS document.
-    urn = Column(Unicode, index=True)
-
->>>>>>> 3fa5ea27
     # Human-readable explanation of who the library serves.
     description = Column(Unicode)
 
@@ -254,13 +243,8 @@
 
     # The URL to the library's patron-facing web page.
     web_url = Column(Unicode)
-<<<<<<< HEAD
     
     # When our record of this library was last updated.
-=======
-
-    # When the library's record was last updated.
->>>>>>> 3fa5ea27
     timestamp = Column(DateTime, index=True,
                        default=lambda: datetime.datetime.utcnow(),
                        onupdate=lambda: datetime.datetime.utcnow())
@@ -336,16 +320,12 @@
     # details, but it's useful to know approximate counts when finding
     # libraries that serve specific language communities.
     collections = relationship("CollectionSummary", backref='library')
-<<<<<<< HEAD
     
     # The registry may keep delegated patron identifiers (basically,
     # Adobe IDs) for a library's patrons. This allows the library's
     # patrons to decrypt Adobe ACS-encrypted books without having to
     # license separate Adobe Vendor ID and without the registry
     # knowing anything about the patrons.
-=======
-
->>>>>>> 3fa5ea27
     delegated_patron_identifiers = relationship(
         "DelegatedPatronIdentifier", backref='library'
     )
@@ -658,13 +638,6 @@
         (library, distance from starting point). Distances are
         measured in meters.
         """
-<<<<<<< HEAD
-=======
-
-        # By default, only show libraries that have been approved.
-        allowed_stages = allowed_stages or [cls.LIVE]
-
->>>>>>> 3fa5ea27
         # We start with a single point on the globe. Call this Point
         # A.
         if isinstance(target, tuple):
@@ -897,21 +870,7 @@
         long_value_is_approximate_match = (is_long & close_enough)
         exact_match = field.ilike(value)
         return or_(long_value_is_approximate_match, exact_match)
-<<<<<<< HEAD
-    
-=======
-
-    @property
-    def urn_uri(self):
-        "Return the URN as a urn: URI."
-        if not self.urn:
-            return None
-        if self.urn.startswith('urn:'):
-            return self.urn
-        else:
-            return 'urn:' + self.urn
-
->>>>>>> 3fa5ea27
+
     def set_hyperlink(self, rel, *hrefs):
         """Make sure this library has a Hyperlink with the given `rel` that
         points to a Resource with one of the given `href`s.
